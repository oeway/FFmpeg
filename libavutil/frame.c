/*
 *
 * This file is part of FFmpeg.
 *
 * FFmpeg is free software; you can redistribute it and/or
 * modify it under the terms of the GNU Lesser General Public
 * License as published by the Free Software Foundation; either
 * version 2.1 of the License, or (at your option) any later version.
 *
 * FFmpeg is distributed in the hope that it will be useful,
 * but WITHOUT ANY WARRANTY; without even the implied warranty of
 * MERCHANTABILITY or FITNESS FOR A PARTICULAR PURPOSE.  See the GNU
 * Lesser General Public License for more details.
 *
 * You should have received a copy of the GNU Lesser General Public
 * License along with FFmpeg; if not, write to the Free Software
 * Foundation, Inc., 51 Franklin Street, Fifth Floor, Boston, MA 02110-1301 USA
 */

#include "channel_layout.h"
#include "avassert.h"
#include "buffer.h"
#include "common.h"
#include "dict.h"
#include "frame.h"
#include "imgutils.h"
#include "mem.h"
#include "samplefmt.h"

MAKE_ACCESSORS(AVFrame, frame, int64_t, best_effort_timestamp)
MAKE_ACCESSORS(AVFrame, frame, int64_t, pkt_duration)
MAKE_ACCESSORS(AVFrame, frame, int64_t, pkt_pos)
MAKE_ACCESSORS(AVFrame, frame, int64_t, channel_layout)
MAKE_ACCESSORS(AVFrame, frame, int,     channels)
MAKE_ACCESSORS(AVFrame, frame, int,     sample_rate)
MAKE_ACCESSORS(AVFrame, frame, AVDictionary *, metadata)
MAKE_ACCESSORS(AVFrame, frame, int,     decode_error_flags)
MAKE_ACCESSORS(AVFrame, frame, int,     pkt_size)
MAKE_ACCESSORS(AVFrame, frame, enum AVColorSpace, colorspace)
MAKE_ACCESSORS(AVFrame, frame, enum AVColorRange, color_range)

#define CHECK_CHANNELS_CONSISTENCY(frame) \
    av_assert2(!(frame)->channel_layout || \
               (frame)->channels == \
               av_get_channel_layout_nb_channels((frame)->channel_layout))

AVDictionary **avpriv_frame_get_metadatap(AVFrame *frame) {return &frame->metadata;};

#if FF_API_FRAME_QP
int av_frame_set_qp_table(AVFrame *f, AVBufferRef *buf, int stride, int qp_type)
{
    av_buffer_unref(&f->qp_table_buf);

    f->qp_table_buf = buf;

FF_DISABLE_DEPRECATION_WARNINGS
    f->qscale_table = buf->data;
    f->qstride      = stride;
    f->qscale_type  = qp_type;
FF_ENABLE_DEPRECATION_WARNINGS

    return 0;
}

int8_t *av_frame_get_qp_table(AVFrame *f, int *stride, int *type)
{
FF_DISABLE_DEPRECATION_WARNINGS
    *stride = f->qstride;
    *type   = f->qscale_type;
FF_ENABLE_DEPRECATION_WARNINGS

    if (!f->qp_table_buf)
        return NULL;

    return f->qp_table_buf->data;
}
#endif

const char *av_get_colorspace_name(enum AVColorSpace val)
{
    static const char * const name[] = {
        [AVCOL_SPC_RGB]       = "GBR",
        [AVCOL_SPC_BT709]     = "bt709",
        [AVCOL_SPC_FCC]       = "fcc",
        [AVCOL_SPC_BT470BG]   = "bt470bg",
        [AVCOL_SPC_SMPTE170M] = "smpte170m",
        [AVCOL_SPC_SMPTE240M] = "smpte240m",
        [AVCOL_SPC_YCOCG]     = "YCgCo",
    };
    if ((unsigned)val >= FF_ARRAY_ELEMS(name))
        return NULL;
    return name[val];
}

static void get_frame_defaults(AVFrame *frame)
{
    if (frame->extended_data != frame->data)
        av_freep(&frame->extended_data);

    memset(frame, 0, sizeof(*frame));

    frame->pts                   =
    frame->pkt_dts               =
    frame->pkt_pts               = AV_NOPTS_VALUE;
    av_frame_set_best_effort_timestamp(frame, AV_NOPTS_VALUE);
    av_frame_set_pkt_duration         (frame, 0);
    av_frame_set_pkt_pos              (frame, -1);
    av_frame_set_pkt_size             (frame, -1);
    frame->key_frame           = 1;
    frame->sample_aspect_ratio = (AVRational){ 0, 1 };
    frame->format              = -1; /* unknown */
    frame->extended_data       = frame->data;
    frame->color_primaries     = AVCOL_PRI_UNSPECIFIED;
    frame->color_trc           = AVCOL_TRC_UNSPECIFIED;
    frame->colorspace          = AVCOL_SPC_UNSPECIFIED;
    frame->color_range         = AVCOL_RANGE_UNSPECIFIED;
    frame->chroma_location     = AVCHROMA_LOC_UNSPECIFIED;
}

static void free_side_data(AVFrameSideData **ptr_sd)
{
    AVFrameSideData *sd = *ptr_sd;

    av_buffer_unref(&sd->buf);
    av_dict_free(&sd->metadata);
    av_freep(ptr_sd);
}

static void wipe_side_data(AVFrame *frame)
{
    int i;

    for (i = 0; i < frame->nb_side_data; i++) {
        free_side_data(&frame->side_data[i]);
    }
    frame->nb_side_data = 0;

    av_freep(&frame->side_data);
}

AVFrame *av_frame_alloc(void)
{
    AVFrame *frame = av_mallocz(sizeof(*frame));

    if (!frame)
        return NULL;

    frame->extended_data = NULL;
    get_frame_defaults(frame);

    return frame;
}

void av_frame_free(AVFrame **frame)
{
    if (!frame || !*frame)
        return;

    av_frame_unref(*frame);
    av_freep(frame);
}

static int get_video_buffer(AVFrame *frame, int align)
{
    const AVPixFmtDescriptor *desc = av_pix_fmt_desc_get(frame->format);
    int ret, i;

    if (!desc)
        return AVERROR(EINVAL);

    if ((ret = av_image_check_size(frame->width, frame->height, 0, NULL)) < 0)
        return ret;

    if (!frame->linesize[0]) {
        for(i=1; i<=align; i+=i) {
            ret = av_image_fill_linesizes(frame->linesize, frame->format,
                                          FFALIGN(frame->width, i));
            if (ret < 0)
                return ret;
            if (!(frame->linesize[0] & (align-1)))
                break;
        }

        for (i = 0; i < 4 && frame->linesize[i]; i++)
            frame->linesize[i] = FFALIGN(frame->linesize[i], align);
    }

    for (i = 0; i < 4 && frame->linesize[i]; i++) {
        int h = FFALIGN(frame->height, 32);
        if (i == 1 || i == 2)
            h = AV_CEIL_RSHIFT(h, desc->log2_chroma_h);

        frame->buf[i] = av_buffer_alloc(frame->linesize[i] * h + 16 + 16/*STRIDE_ALIGN*/ - 1);
        if (!frame->buf[i])
            goto fail;

        frame->data[i] = frame->buf[i]->data;
    }
    if (desc->flags & AV_PIX_FMT_FLAG_PAL || desc->flags & AV_PIX_FMT_FLAG_PSEUDOPAL) {
        av_buffer_unref(&frame->buf[1]);
        frame->buf[1] = av_buffer_alloc(AVPALETTE_SIZE);
        if (!frame->buf[1])
            goto fail;
        frame->data[1] = frame->buf[1]->data;
    }

    frame->extended_data = frame->data;

    return 0;
fail:
    av_frame_unref(frame);
    return AVERROR(ENOMEM);
}

static int get_audio_buffer(AVFrame *frame, int align)
{
    int channels;
    int planar   = av_sample_fmt_is_planar(frame->format);
    int planes;
    int ret, i;

    if (!frame->channels)
        frame->channels = av_get_channel_layout_nb_channels(frame->channel_layout);

    channels = frame->channels;
    planes = planar ? channels : 1;

    CHECK_CHANNELS_CONSISTENCY(frame);
    if (!frame->linesize[0]) {
        ret = av_samples_get_buffer_size(&frame->linesize[0], channels,
                                         frame->nb_samples, frame->format,
                                         align);
        if (ret < 0)
            return ret;
    }

    if (planes > AV_NUM_DATA_POINTERS) {
        frame->extended_data = av_mallocz_array(planes,
                                          sizeof(*frame->extended_data));
        frame->extended_buf  = av_mallocz_array((planes - AV_NUM_DATA_POINTERS),
                                          sizeof(*frame->extended_buf));
        if (!frame->extended_data || !frame->extended_buf) {
            av_freep(&frame->extended_data);
            av_freep(&frame->extended_buf);
            return AVERROR(ENOMEM);
        }
        frame->nb_extended_buf = planes - AV_NUM_DATA_POINTERS;
    } else
        frame->extended_data = frame->data;

    for (i = 0; i < FFMIN(planes, AV_NUM_DATA_POINTERS); i++) {
        frame->buf[i] = av_buffer_alloc(frame->linesize[0]);
        if (!frame->buf[i]) {
            av_frame_unref(frame);
            return AVERROR(ENOMEM);
        }
        frame->extended_data[i] = frame->data[i] = frame->buf[i]->data;
    }
    for (i = 0; i < planes - AV_NUM_DATA_POINTERS; i++) {
        frame->extended_buf[i] = av_buffer_alloc(frame->linesize[0]);
        if (!frame->extended_buf[i]) {
            av_frame_unref(frame);
            return AVERROR(ENOMEM);
        }
        frame->extended_data[i + AV_NUM_DATA_POINTERS] = frame->extended_buf[i]->data;
    }
    return 0;

}

int av_frame_get_buffer(AVFrame *frame, int align)
{
    if (frame->format < 0)
        return AVERROR(EINVAL);

    if (frame->width > 0 && frame->height > 0)
        return get_video_buffer(frame, align);
    else if (frame->nb_samples > 0 && (frame->channel_layout || frame->channels > 0))
        return get_audio_buffer(frame, align);

    return AVERROR(EINVAL);
}

static int frame_copy_props(AVFrame *dst, const AVFrame *src, int force_copy)
{
    int i;

    dst->key_frame              = src->key_frame;
    dst->pict_type              = src->pict_type;
    dst->sample_aspect_ratio    = src->sample_aspect_ratio;
    dst->pts                    = src->pts;
    dst->repeat_pict            = src->repeat_pict;
    dst->interlaced_frame       = src->interlaced_frame;
    dst->top_field_first        = src->top_field_first;
    dst->palette_has_changed    = src->palette_has_changed;
    dst->sample_rate            = src->sample_rate;
    dst->opaque                 = src->opaque;
    dst->pkt_pts                = src->pkt_pts;
    dst->pkt_dts                = src->pkt_dts;
    dst->pkt_pos                = src->pkt_pos;
    dst->pkt_size               = src->pkt_size;
    dst->pkt_duration           = src->pkt_duration;
    dst->reordered_opaque       = src->reordered_opaque;
    dst->quality                = src->quality;
    dst->best_effort_timestamp  = src->best_effort_timestamp;
    dst->coded_picture_number   = src->coded_picture_number;
    dst->display_picture_number = src->display_picture_number;
    dst->flags                  = src->flags;
    dst->decode_error_flags     = src->decode_error_flags;
    dst->color_primaries        = src->color_primaries;
    dst->color_trc              = src->color_trc;
    dst->colorspace             = src->colorspace;
    dst->color_range            = src->color_range;
    dst->chroma_location        = src->chroma_location;

    av_dict_copy(&dst->metadata, src->metadata, 0);

#if FF_API_ERROR_FRAME
FF_DISABLE_DEPRECATION_WARNINGS
    memcpy(dst->error, src->error, sizeof(dst->error));
FF_ENABLE_DEPRECATION_WARNINGS
#endif

    for (i = 0; i < src->nb_side_data; i++) {
        const AVFrameSideData *sd_src = src->side_data[i];
        AVFrameSideData *sd_dst;
        if (   sd_src->type == AV_FRAME_DATA_PANSCAN
            && (src->width != dst->width || src->height != dst->height))
            continue;
        if (force_copy) {
            sd_dst = av_frame_new_side_data(dst, sd_src->type,
                                            sd_src->size);
            if (!sd_dst) {
                wipe_side_data(dst);
                return AVERROR(ENOMEM);
            }
            memcpy(sd_dst->data, sd_src->data, sd_src->size);
        } else {
            sd_dst = av_frame_new_side_data(dst, sd_src->type, 0);
            if (!sd_dst) {
                wipe_side_data(dst);
                return AVERROR(ENOMEM);
            }
            sd_dst->buf = av_buffer_ref(sd_src->buf);
            if (!sd_dst->buf) {
                wipe_side_data(dst);
                return AVERROR(ENOMEM);
            }
            sd_dst->data = sd_dst->buf->data;
            sd_dst->size = sd_dst->buf->size;
        }
        av_dict_copy(&sd_dst->metadata, sd_src->metadata, 0);
    }

#if FF_API_FRAME_QP
FF_DISABLE_DEPRECATION_WARNINGS
    dst->qscale_table = NULL;
    dst->qstride      = 0;
    dst->qscale_type  = 0;
    av_buffer_unref(&dst->qp_table_buf);
    if (src->qp_table_buf) {
        dst->qp_table_buf = av_buffer_ref(src->qp_table_buf);
        if (dst->qp_table_buf) {
            dst->qscale_table = dst->qp_table_buf->data;
            dst->qstride      = src->qstride;
            dst->qscale_type  = src->qscale_type;
        }
    }
FF_ENABLE_DEPRECATION_WARNINGS
#endif

    return 0;
}

int av_frame_ref(AVFrame *dst, const AVFrame *src)
{
    int i, ret = 0;

    dst->format         = src->format;
    dst->width          = src->width;
    dst->height         = src->height;
    dst->channels       = src->channels;
    dst->channel_layout = src->channel_layout;
    dst->nb_samples     = src->nb_samples;

    ret = frame_copy_props(dst, src, 0);
    if (ret < 0)
        return ret;

    /* duplicate the frame data if it's not refcounted */
    if (!src->buf[0]) {
        ret = av_frame_get_buffer(dst, 32);
        if (ret < 0)
            return ret;

        ret = av_frame_copy(dst, src);
        if (ret < 0)
            av_frame_unref(dst);

        return ret;
    }

    /* ref the buffers */
    for (i = 0; i < FF_ARRAY_ELEMS(src->buf); i++) {
        if (!src->buf[i])
            continue;
        dst->buf[i] = av_buffer_ref(src->buf[i]);
        if (!dst->buf[i]) {
            ret = AVERROR(ENOMEM);
            goto fail;
        }
    }

    if (src->extended_buf) {
        dst->extended_buf = av_mallocz_array(sizeof(*dst->extended_buf),
                                       src->nb_extended_buf);
        if (!dst->extended_buf) {
            ret = AVERROR(ENOMEM);
            goto fail;
        }
        dst->nb_extended_buf = src->nb_extended_buf;

        for (i = 0; i < src->nb_extended_buf; i++) {
            dst->extended_buf[i] = av_buffer_ref(src->extended_buf[i]);
            if (!dst->extended_buf[i]) {
                ret = AVERROR(ENOMEM);
                goto fail;
            }
        }
    }

    if (src->hw_frames_ctx) {
        dst->hw_frames_ctx = av_buffer_ref(src->hw_frames_ctx);
        if (!dst->hw_frames_ctx) {
            ret = AVERROR(ENOMEM);
            goto fail;
        }
    }

    /* duplicate extended data */
    if (src->extended_data != src->data) {
        int ch = src->channels;

        if (!ch) {
            ret = AVERROR(EINVAL);
            goto fail;
        }
        CHECK_CHANNELS_CONSISTENCY(src);

        dst->extended_data = av_malloc_array(sizeof(*dst->extended_data), ch);
        if (!dst->extended_data) {
            ret = AVERROR(ENOMEM);
            goto fail;
        }
        memcpy(dst->extended_data, src->extended_data, sizeof(*src->extended_data) * ch);
    } else
        dst->extended_data = dst->data;

    memcpy(dst->data,     src->data,     sizeof(src->data));
    memcpy(dst->linesize, src->linesize, sizeof(src->linesize));

    return 0;

fail:
    av_frame_unref(dst);
    return ret;
}

AVFrame *av_frame_clone(const AVFrame *src)
{
    AVFrame *ret = av_frame_alloc();

    if (!ret)
        return NULL;

    if (av_frame_ref(ret, src) < 0)
        av_frame_free(&ret);

    return ret;
}

void av_frame_unref(AVFrame *frame)
{
    int i;

    if (!frame)
        return;

    wipe_side_data(frame);

    for (i = 0; i < FF_ARRAY_ELEMS(frame->buf); i++)
        av_buffer_unref(&frame->buf[i]);
    for (i = 0; i < frame->nb_extended_buf; i++)
        av_buffer_unref(&frame->extended_buf[i]);
    av_freep(&frame->extended_buf);
<<<<<<< HEAD
    av_dict_free(&frame->metadata);
#if FF_API_FRAME_QP
    av_buffer_unref(&frame->qp_table_buf);
#endif
=======

    av_buffer_unref(&frame->hw_frames_ctx);
>>>>>>> 89923e41

    get_frame_defaults(frame);
}

void av_frame_move_ref(AVFrame *dst, AVFrame *src)
{
    *dst = *src;
    if (src->extended_data == src->data)
        dst->extended_data = dst->data;
    memset(src, 0, sizeof(*src));
    get_frame_defaults(src);
}

int av_frame_is_writable(AVFrame *frame)
{
    int i, ret = 1;

    /* assume non-refcounted frames are not writable */
    if (!frame->buf[0])
        return 0;

    for (i = 0; i < FF_ARRAY_ELEMS(frame->buf); i++)
        if (frame->buf[i])
            ret &= !!av_buffer_is_writable(frame->buf[i]);
    for (i = 0; i < frame->nb_extended_buf; i++)
        ret &= !!av_buffer_is_writable(frame->extended_buf[i]);

    return ret;
}

int av_frame_make_writable(AVFrame *frame)
{
    AVFrame tmp;
    int ret;

    if (!frame->buf[0])
        return AVERROR(EINVAL);

    if (av_frame_is_writable(frame))
        return 0;

    memset(&tmp, 0, sizeof(tmp));
    tmp.format         = frame->format;
    tmp.width          = frame->width;
    tmp.height         = frame->height;
    tmp.channels       = frame->channels;
    tmp.channel_layout = frame->channel_layout;
    tmp.nb_samples     = frame->nb_samples;
    ret = av_frame_get_buffer(&tmp, 32);
    if (ret < 0)
        return ret;

    ret = av_frame_copy(&tmp, frame);
    if (ret < 0) {
        av_frame_unref(&tmp);
        return ret;
    }

    ret = av_frame_copy_props(&tmp, frame);
    if (ret < 0) {
        av_frame_unref(&tmp);
        return ret;
    }

    av_frame_unref(frame);

    *frame = tmp;
    if (tmp.data == tmp.extended_data)
        frame->extended_data = frame->data;

    return 0;
}

int av_frame_copy_props(AVFrame *dst, const AVFrame *src)
{
    return frame_copy_props(dst, src, 1);
}

AVBufferRef *av_frame_get_plane_buffer(AVFrame *frame, int plane)
{
    uint8_t *data;
    int planes, i;

    if (frame->nb_samples) {
        int channels = frame->channels;
        if (!channels)
            return NULL;
        CHECK_CHANNELS_CONSISTENCY(frame);
        planes = av_sample_fmt_is_planar(frame->format) ? channels : 1;
    } else
        planes = 4;

    if (plane < 0 || plane >= planes || !frame->extended_data[plane])
        return NULL;
    data = frame->extended_data[plane];

    for (i = 0; i < FF_ARRAY_ELEMS(frame->buf) && frame->buf[i]; i++) {
        AVBufferRef *buf = frame->buf[i];
        if (data >= buf->data && data < buf->data + buf->size)
            return buf;
    }
    for (i = 0; i < frame->nb_extended_buf; i++) {
        AVBufferRef *buf = frame->extended_buf[i];
        if (data >= buf->data && data < buf->data + buf->size)
            return buf;
    }
    return NULL;
}

AVFrameSideData *av_frame_new_side_data(AVFrame *frame,
                                        enum AVFrameSideDataType type,
                                        int size)
{
    AVFrameSideData *ret, **tmp;

    if (frame->nb_side_data > INT_MAX / sizeof(*frame->side_data) - 1)
        return NULL;

    tmp = av_realloc(frame->side_data,
                     (frame->nb_side_data + 1) * sizeof(*frame->side_data));
    if (!tmp)
        return NULL;
    frame->side_data = tmp;

    ret = av_mallocz(sizeof(*ret));
    if (!ret)
        return NULL;

    if (size > 0) {
        ret->buf = av_buffer_alloc(size);
        if (!ret->buf) {
            av_freep(&ret);
            return NULL;
        }

        ret->data = ret->buf->data;
        ret->size = size;
    }
    ret->type = type;

    frame->side_data[frame->nb_side_data++] = ret;

    return ret;
}

AVFrameSideData *av_frame_get_side_data(const AVFrame *frame,
                                        enum AVFrameSideDataType type)
{
    int i;

    for (i = 0; i < frame->nb_side_data; i++) {
        if (frame->side_data[i]->type == type)
            return frame->side_data[i];
    }
    return NULL;
}

static int frame_copy_video(AVFrame *dst, const AVFrame *src)
{
    const uint8_t *src_data[4];
    int i, planes;

    if (dst->width  < src->width ||
        dst->height < src->height)
        return AVERROR(EINVAL);

    planes = av_pix_fmt_count_planes(dst->format);
    for (i = 0; i < planes; i++)
        if (!dst->data[i] || !src->data[i])
            return AVERROR(EINVAL);

    memcpy(src_data, src->data, sizeof(src_data));
    av_image_copy(dst->data, dst->linesize,
                  src_data, src->linesize,
                  dst->format, src->width, src->height);

    return 0;
}

static int frame_copy_audio(AVFrame *dst, const AVFrame *src)
{
    int planar   = av_sample_fmt_is_planar(dst->format);
    int channels = dst->channels;
    int planes   = planar ? channels : 1;
    int i;

    if (dst->nb_samples     != src->nb_samples ||
        dst->channels       != src->channels ||
        dst->channel_layout != src->channel_layout)
        return AVERROR(EINVAL);

    CHECK_CHANNELS_CONSISTENCY(src);

    for (i = 0; i < planes; i++)
        if (!dst->extended_data[i] || !src->extended_data[i])
            return AVERROR(EINVAL);

    av_samples_copy(dst->extended_data, src->extended_data, 0, 0,
                    dst->nb_samples, channels, dst->format);

    return 0;
}

int av_frame_copy(AVFrame *dst, const AVFrame *src)
{
    if (dst->format != src->format || dst->format < 0)
        return AVERROR(EINVAL);

    if (dst->width > 0 && dst->height > 0)
        return frame_copy_video(dst, src);
    else if (dst->nb_samples > 0 && dst->channel_layout)
        return frame_copy_audio(dst, src);

    return AVERROR(EINVAL);
}

void av_frame_remove_side_data(AVFrame *frame, enum AVFrameSideDataType type)
{
    int i;

    for (i = 0; i < frame->nb_side_data; i++) {
        AVFrameSideData *sd = frame->side_data[i];
        if (sd->type == type) {
            free_side_data(&frame->side_data[i]);
            frame->side_data[i] = frame->side_data[frame->nb_side_data - 1];
            frame->nb_side_data--;
        }
    }
}

const char *av_frame_side_data_name(enum AVFrameSideDataType type)
{
    switch(type) {
    case AV_FRAME_DATA_PANSCAN:         return "AVPanScan";
    case AV_FRAME_DATA_A53_CC:          return "ATSC A53 Part 4 Closed Captions";
    case AV_FRAME_DATA_STEREO3D:        return "Stereoscopic 3d metadata";
    case AV_FRAME_DATA_MATRIXENCODING:  return "AVMatrixEncoding";
    case AV_FRAME_DATA_DOWNMIX_INFO:    return "Metadata relevant to a downmix procedure";
    case AV_FRAME_DATA_REPLAYGAIN:      return "AVReplayGain";
    case AV_FRAME_DATA_DISPLAYMATRIX:   return "3x3 displaymatrix";
    case AV_FRAME_DATA_AFD:             return "Active format description";
    case AV_FRAME_DATA_MOTION_VECTORS:  return "Motion vectors";
    case AV_FRAME_DATA_SKIP_SAMPLES:    return "Skip samples";
    case AV_FRAME_DATA_AUDIO_SERVICE_TYPE:          return "Audio service type";
    case AV_FRAME_DATA_MASTERING_DISPLAY_METADATA:  return "Mastering display metadata";
    case AV_FRAME_DATA_GOP_TIMECODE:                return "GOP timecode";
    }
    return NULL;
}<|MERGE_RESOLUTION|>--- conflicted
+++ resolved
@@ -493,15 +493,12 @@
     for (i = 0; i < frame->nb_extended_buf; i++)
         av_buffer_unref(&frame->extended_buf[i]);
     av_freep(&frame->extended_buf);
-<<<<<<< HEAD
     av_dict_free(&frame->metadata);
 #if FF_API_FRAME_QP
     av_buffer_unref(&frame->qp_table_buf);
 #endif
-=======
 
     av_buffer_unref(&frame->hw_frames_ctx);
->>>>>>> 89923e41
 
     get_frame_defaults(frame);
 }
