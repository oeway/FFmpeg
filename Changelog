--- conflicted
+++ resolved
@@ -60,12 +60,9 @@
 - libcdio-paranoia input device for audio CD grabbing
 - Apple ProRes decoder
 - CELT in Ogg demuxing
-<<<<<<< HEAD
 - G.723.1 demuxer and decoder
 - libmodplug support (--enable-libmodplug)
-=======
 - VC-1 interlaced decoding
->>>>>>> 4c7a232f
 
 
 version 0.8:
