/*
 *
 * This file is part of FFmpeg.
 *
 * FFmpeg is free software; you can redistribute it and/or
 * modify it under the terms of the GNU Lesser General Public
 * License as published by the Free Software Foundation; either
 * version 2.1 of the License, or (at your option) any later version.
 *
 * FFmpeg is distributed in the hope that it will be useful,
 * but WITHOUT ANY WARRANTY; without even the implied warranty of
 * MERCHANTABILITY or FITNESS FOR A PARTICULAR PURPOSE.  See the GNU
 * Lesser General Public License for more details.
 *
 * You should have received a copy of the GNU Lesser General Public
 * License along with FFmpeg; if not, write to the Free Software
 * Foundation, Inc., 51 Franklin Street, Fifth Floor, Boston, MA 02110-1301 USA
 */

/**
 * @file
 * Libavfilter multithreading support
 */

#include "config.h"

#include "libavutil/common.h"
#include "libavutil/cpu.h"
#include "libavutil/mem.h"

#include "avfilter.h"
#include "internal.h"
#include "thread.h"

#if HAVE_PTHREADS
#include <pthread.h>
#elif HAVE_OS2THREADS
#include "compat/os2threads.h"
#elif HAVE_W32THREADS
#include "compat/w32pthreads.h"
#endif

typedef struct ThreadContext {
    AVFilterGraph *graph;

    int nb_threads;
    pthread_t *workers;
    action_func *func;

    /* per-execute perameters */
    AVFilterContext *ctx;
    void *arg;
    int   *rets;
    int nb_rets;
    int nb_jobs;

    pthread_cond_t last_job_cond;
    pthread_cond_t current_job_cond;
    pthread_mutex_t current_job_lock;
    int current_job;
    int done;
} ThreadContext;

static void* attribute_align_arg worker(void *v)
{
    ThreadContext *c = v;
    int our_job      = c->nb_jobs;
    int nb_threads   = c->nb_threads;
    int self_id;

    pthread_mutex_lock(&c->current_job_lock);
    self_id = c->current_job++;
    for (;;) {
        while (our_job >= c->nb_jobs) {
            if (c->current_job == nb_threads + c->nb_jobs)
                pthread_cond_signal(&c->last_job_cond);

            pthread_cond_wait(&c->current_job_cond, &c->current_job_lock);
            our_job = self_id;

            if (c->done) {
                pthread_mutex_unlock(&c->current_job_lock);
                return NULL;
            }
        }
        pthread_mutex_unlock(&c->current_job_lock);

        c->rets[our_job % c->nb_rets] = c->func(c->ctx, c->arg, our_job, c->nb_jobs);

        pthread_mutex_lock(&c->current_job_lock);
        our_job = c->current_job++;
    }
}

static void slice_thread_uninit(ThreadContext *c)
{
    int i;

    pthread_mutex_lock(&c->current_job_lock);
    c->done = 1;
    pthread_cond_broadcast(&c->current_job_cond);
    pthread_mutex_unlock(&c->current_job_lock);

    for (i = 0; i < c->nb_threads; i++)
         pthread_join(c->workers[i], NULL);

    pthread_mutex_destroy(&c->current_job_lock);
    pthread_cond_destroy(&c->current_job_cond);
    pthread_cond_destroy(&c->last_job_cond);
    av_freep(&c->workers);
}

static void slice_thread_park_workers(ThreadContext *c)
{
    pthread_cond_wait(&c->last_job_cond, &c->current_job_lock);
    pthread_mutex_unlock(&c->current_job_lock);
}

static int thread_execute(AVFilterContext *ctx, action_func *func,
                          void *arg, int *ret, int nb_jobs)
{
    ThreadContext *c = ctx->graph->internal->thread;
    int dummy_ret;

    if (nb_jobs <= 0)
        return 0;

    pthread_mutex_lock(&c->current_job_lock);

    c->current_job = c->nb_threads;
    c->nb_jobs     = nb_jobs;
    c->ctx         = ctx;
    c->arg         = arg;
    c->func        = func;
    if (ret) {
        c->rets    = ret;
        c->nb_rets = nb_jobs;
    } else {
        c->rets    = &dummy_ret;
        c->nb_rets = 1;
    }
    pthread_cond_broadcast(&c->current_job_cond);

    slice_thread_park_workers(c);

    return 0;
}

<<<<<<< HEAD
static int avfilter_thread_init(ThreadContext *c, int nb_threads)
=======
static int thread_init_internal(ThreadContext *c, int nb_threads)
>>>>>>> 50612484
{
    int i, ret;

    if (!nb_threads) {
        int nb_cpus = av_cpu_count();
        // use number of cores + 1 as thread count if there is more than one
        if (nb_cpus > 1)
            nb_threads = nb_cpus + 1;
        else
            nb_threads = 1;
    }

    if (nb_threads <= 1)
        return 1;

    c->nb_threads = nb_threads;
    c->workers = av_mallocz(sizeof(*c->workers) * nb_threads);
    if (!c->workers)
        return AVERROR(ENOMEM);

    c->current_job = 0;
    c->nb_jobs     = 0;
    c->done        = 0;

    pthread_cond_init(&c->current_job_cond, NULL);
    pthread_cond_init(&c->last_job_cond,    NULL);

    pthread_mutex_init(&c->current_job_lock, NULL);
    pthread_mutex_lock(&c->current_job_lock);
    for (i = 0; i < nb_threads; i++) {
        ret = pthread_create(&c->workers[i], NULL, worker, c);
        if (ret) {
           pthread_mutex_unlock(&c->current_job_lock);
           c->nb_threads = i;
           slice_thread_uninit(c);
           return AVERROR(ret);
        }
    }

    slice_thread_park_workers(c);

    return c->nb_threads;
}

int ff_graph_thread_init(AVFilterGraph *graph)
{
    int ret;

#if HAVE_W32THREADS
    w32thread_init();
#endif

    if (graph->nb_threads == 1) {
        graph->thread_type = 0;
        return 0;
    }

    graph->internal->thread = av_mallocz(sizeof(ThreadContext));
    if (!graph->internal->thread)
        return AVERROR(ENOMEM);

<<<<<<< HEAD
    ret = avfilter_thread_init(graph->internal->thread, graph->nb_threads);
=======
    ret = thread_init_internal(graph->internal->thread, graph->nb_threads);
>>>>>>> 50612484
    if (ret <= 1) {
        av_freep(&graph->internal->thread);
        graph->thread_type = 0;
        graph->nb_threads  = 1;
        return (ret < 0) ? ret : 0;
    }
    graph->nb_threads = ret;

    graph->internal->thread_execute = thread_execute;

    return 0;
}

void ff_graph_thread_free(AVFilterGraph *graph)
{
    if (graph->internal->thread)
        slice_thread_uninit(graph->internal->thread);
    av_freep(&graph->internal->thread);
}<|MERGE_RESOLUTION|>--- conflicted
+++ resolved
@@ -146,11 +146,7 @@
     return 0;
 }
 
-<<<<<<< HEAD
-static int avfilter_thread_init(ThreadContext *c, int nb_threads)
-=======
 static int thread_init_internal(ThreadContext *c, int nb_threads)
->>>>>>> 50612484
 {
     int i, ret;
 
@@ -212,11 +208,7 @@
     if (!graph->internal->thread)
         return AVERROR(ENOMEM);
 
-<<<<<<< HEAD
-    ret = avfilter_thread_init(graph->internal->thread, graph->nb_threads);
-=======
     ret = thread_init_internal(graph->internal->thread, graph->nb_threads);
->>>>>>> 50612484
     if (ret <= 1) {
         av_freep(&graph->internal->thread);
         graph->thread_type = 0;
