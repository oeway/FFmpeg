/*
 * This file is part of Libav.
 *
 * Libav is free software; you can redistribute it and/or
 * modify it under the terms of the GNU Lesser General Public
 * License as published by the Free Software Foundation; either
 * version 2.1 of the License, or (at your option) any later version.
 *
 * Libav is distributed in the hope that it will be useful,
 * but WITHOUT ANY WARRANTY; without even the implied warranty of
 * MERCHANTABILITY or FITNESS FOR A PARTICULAR PURPOSE.  See the GNU
 * Lesser General Public License for more details.
 *
 * You should have received a copy of the GNU Lesser General Public
 * License along with Libav; if not, write to the Free Software
 * Foundation, Inc., 51 Franklin Street, Fifth Floor, Boston, MA 02110-1301 USA
 */

#include "libavresample/avresample.h"
#include "libavutil/audio_fifo.h"
#include "libavutil/common.h"
#include "libavutil/mathematics.h"
#include "libavutil/opt.h"
#include "libavutil/samplefmt.h"

#include "audio.h"
#include "avfilter.h"
#include "internal.h"

typedef struct ASyncContext {
    const AVClass *class;

    AVAudioResampleContext *avr;
    int64_t pts;            ///< timestamp in samples of the first sample in fifo
    int min_delta;          ///< pad/trim min threshold in samples

    /* options */
    int resample;
    float min_delta_sec;
    int max_comp;

    /* set by filter_samples() to signal an output frame to request_frame() */
    int got_output;
} ASyncContext;

#define OFFSET(x) offsetof(ASyncContext, x)
#define A AV_OPT_FLAG_AUDIO_PARAM
<<<<<<< HEAD
#define F AV_OPT_FLAG_FILTERING_PARAM
static const AVOption asyncts_options[] = {
    { "compensate", "Stretch/squeeze the data to make it match the timestamps", OFFSET(resample),      AV_OPT_TYPE_INT,   { 0 },   0, 1,       A|F },
    { "min_delta",  "Minimum difference between timestamps and audio data "
                    "(in seconds) to trigger padding/trimmin the data.",        OFFSET(min_delta_sec), AV_OPT_TYPE_FLOAT, { 0.1 }, 0, INT_MAX, A|F },
    { "max_comp",   "Maximum compensation in samples per second.",              OFFSET(max_comp),      AV_OPT_TYPE_INT,   { 500 }, 0, INT_MAX, A|F },
    { "first_pts",  "Assume the first pts should be this value.",               OFFSET(pts),           AV_OPT_TYPE_INT64, { .i64 = AV_NOPTS_VALUE }, INT64_MIN, INT64_MAX, A|F },
=======
static const AVOption options[] = {
    { "compensate", "Stretch/squeeze the data to make it match the timestamps", OFFSET(resample),      AV_OPT_TYPE_INT,   { .i64 = 0 },   0, 1,       A },
    { "min_delta",  "Minimum difference between timestamps and audio data "
                    "(in seconds) to trigger padding/trimmin the data.",        OFFSET(min_delta_sec), AV_OPT_TYPE_FLOAT, { 0.1 }, 0, INT_MAX, A },
    { "max_comp",   "Maximum compensation in samples per second.",              OFFSET(max_comp),      AV_OPT_TYPE_INT,   { .i64 = 500 }, 0, INT_MAX, A },
    { "first_pts",  "Assume the first pts should be this value.",               OFFSET(pts),           AV_OPT_TYPE_INT64, { .i64 = AV_NOPTS_VALUE }, INT64_MIN, INT64_MAX, A },
>>>>>>> e6153f17
    { NULL },
};

AVFILTER_DEFINE_CLASS(asyncts);

static int init(AVFilterContext *ctx, const char *args)
{
    ASyncContext *s = ctx->priv;
    int ret;

    s->class = &asyncts_class;
    av_opt_set_defaults(s);

    if ((ret = av_set_options_string(s, args, "=", ":")) < 0)
        return ret;
    av_opt_free(s);

    return 0;
}

static void uninit(AVFilterContext *ctx)
{
    ASyncContext *s = ctx->priv;

    if (s->avr) {
        avresample_close(s->avr);
        avresample_free(&s->avr);
    }
}

static int config_props(AVFilterLink *link)
{
    ASyncContext *s = link->src->priv;
    int ret;

    s->min_delta = s->min_delta_sec * link->sample_rate;
    link->time_base = (AVRational){1, link->sample_rate};

    s->avr = avresample_alloc_context();
    if (!s->avr)
        return AVERROR(ENOMEM);

    av_opt_set_int(s->avr,  "in_channel_layout", link->channel_layout, 0);
    av_opt_set_int(s->avr, "out_channel_layout", link->channel_layout, 0);
    av_opt_set_int(s->avr,  "in_sample_fmt",     link->format,         0);
    av_opt_set_int(s->avr, "out_sample_fmt",     link->format,         0);
    av_opt_set_int(s->avr,  "in_sample_rate",    link->sample_rate,    0);
    av_opt_set_int(s->avr, "out_sample_rate",    link->sample_rate,    0);

    if (s->resample)
        av_opt_set_int(s->avr, "force_resampling", 1, 0);

    if ((ret = avresample_open(s->avr)) < 0)
        return ret;

    return 0;
}

static int request_frame(AVFilterLink *link)
{
    AVFilterContext *ctx = link->src;
    ASyncContext      *s = ctx->priv;
    int ret = 0;
    int nb_samples;

    s->got_output = 0;
    while (ret >= 0 && !s->got_output)
        ret = ff_request_frame(ctx->inputs[0]);

    /* flush the fifo */
    if (ret == AVERROR_EOF && (nb_samples = avresample_get_delay(s->avr))) {
        AVFilterBufferRef *buf = ff_get_audio_buffer(link, AV_PERM_WRITE,
                                                     nb_samples);
        if (!buf)
            return AVERROR(ENOMEM);
        avresample_convert(s->avr, (void**)buf->extended_data, buf->linesize[0],
                           nb_samples, NULL, 0, 0);
        buf->pts = s->pts;
        return ff_filter_samples(link, buf);
    }

    return ret;
}

static int write_to_fifo(ASyncContext *s, AVFilterBufferRef *buf)
{
    int ret = avresample_convert(s->avr, NULL, 0, 0, (void**)buf->extended_data,
                                 buf->linesize[0], buf->audio->nb_samples);
    avfilter_unref_buffer(buf);
    return ret;
}

/* get amount of data currently buffered, in samples */
static int64_t get_delay(ASyncContext *s)
{
    return avresample_available(s->avr) + avresample_get_delay(s->avr);
}

static int filter_samples(AVFilterLink *inlink, AVFilterBufferRef *buf)
{
    AVFilterContext  *ctx = inlink->dst;
    ASyncContext       *s = ctx->priv;
    AVFilterLink *outlink = ctx->outputs[0];
    int nb_channels = av_get_channel_layout_nb_channels(buf->audio->channel_layout);
    int64_t pts = (buf->pts == AV_NOPTS_VALUE) ? buf->pts :
                  av_rescale_q(buf->pts, inlink->time_base, outlink->time_base);
    int out_size, ret;
    int64_t delta;

    /* buffer data until we get the first timestamp */
    if (s->pts == AV_NOPTS_VALUE) {
        if (pts != AV_NOPTS_VALUE) {
            s->pts = pts - get_delay(s);
        }
        return write_to_fifo(s, buf);
    }

    /* now wait for the next timestamp */
    if (pts == AV_NOPTS_VALUE) {
        return write_to_fifo(s, buf);
    }

    /* when we have two timestamps, compute how many samples would we have
     * to add/remove to get proper sync between data and timestamps */
    delta    = pts - s->pts - get_delay(s);
    out_size = avresample_available(s->avr);

    if (labs(delta) > s->min_delta) {
        av_log(ctx, AV_LOG_VERBOSE, "Discontinuity - %"PRId64" samples.\n", delta);
        out_size = av_clipl_int32((int64_t)out_size + delta);
    } else {
        if (s->resample) {
            int comp = av_clip(delta, -s->max_comp, s->max_comp);
            av_log(ctx, AV_LOG_VERBOSE, "Compensating %d samples per second.\n", comp);
            avresample_set_compensation(s->avr, delta, inlink->sample_rate);
        }
        delta = 0;
    }

    if (out_size > 0) {
        AVFilterBufferRef *buf_out = ff_get_audio_buffer(outlink, AV_PERM_WRITE,
                                                         out_size);
        if (!buf_out) {
            ret = AVERROR(ENOMEM);
            goto fail;
        }

        avresample_read(s->avr, (void**)buf_out->extended_data, out_size);
        buf_out->pts = s->pts;

        if (delta > 0) {
            av_samples_set_silence(buf_out->extended_data, out_size - delta,
                                   delta, nb_channels, buf->format);
        }
        ret = ff_filter_samples(outlink, buf_out);
        if (ret < 0)
            goto fail;
        s->got_output = 1;
    } else {
        av_log(ctx, AV_LOG_WARNING, "Non-monotonous timestamps, dropping "
               "whole buffer.\n");
    }

    /* drain any remaining buffered data */
    avresample_read(s->avr, NULL, avresample_available(s->avr));

    s->pts = pts - avresample_get_delay(s->avr);
    ret = avresample_convert(s->avr, NULL, 0, 0, (void**)buf->extended_data,
                             buf->linesize[0], buf->audio->nb_samples);

fail:
    avfilter_unref_buffer(buf);

    return ret;
}

AVFilter avfilter_af_asyncts = {
    .name        = "asyncts",
    .description = NULL_IF_CONFIG_SMALL("Sync audio data to timestamps"),

    .init        = init,
    .uninit      = uninit,

    .priv_size   = sizeof(ASyncContext),

    .inputs      = (const AVFilterPad[]) {{ .name           = "default",
                                            .type           = AVMEDIA_TYPE_AUDIO,
                                            .filter_samples = filter_samples },
                                          { NULL }},
    .outputs     = (const AVFilterPad[]) {{ .name           = "default",
                                            .type           = AVMEDIA_TYPE_AUDIO,
                                            .config_props   = config_props,
                                            .request_frame  = request_frame },
                                          { NULL }},
    .priv_class = &asyncts_class,
};<|MERGE_RESOLUTION|>--- conflicted
+++ resolved
@@ -45,22 +45,13 @@
 
 #define OFFSET(x) offsetof(ASyncContext, x)
 #define A AV_OPT_FLAG_AUDIO_PARAM
-<<<<<<< HEAD
 #define F AV_OPT_FLAG_FILTERING_PARAM
 static const AVOption asyncts_options[] = {
-    { "compensate", "Stretch/squeeze the data to make it match the timestamps", OFFSET(resample),      AV_OPT_TYPE_INT,   { 0 },   0, 1,       A|F },
+    { "compensate", "Stretch/squeeze the data to make it match the timestamps", OFFSET(resample),      AV_OPT_TYPE_INT,   { .i64 = 0 },   0, 1,       A|F },
     { "min_delta",  "Minimum difference between timestamps and audio data "
                     "(in seconds) to trigger padding/trimmin the data.",        OFFSET(min_delta_sec), AV_OPT_TYPE_FLOAT, { 0.1 }, 0, INT_MAX, A|F },
-    { "max_comp",   "Maximum compensation in samples per second.",              OFFSET(max_comp),      AV_OPT_TYPE_INT,   { 500 }, 0, INT_MAX, A|F },
+    { "max_comp",   "Maximum compensation in samples per second.",              OFFSET(max_comp),      AV_OPT_TYPE_INT,   { .i64 = 500 }, 0, INT_MAX, A|F },
     { "first_pts",  "Assume the first pts should be this value.",               OFFSET(pts),           AV_OPT_TYPE_INT64, { .i64 = AV_NOPTS_VALUE }, INT64_MIN, INT64_MAX, A|F },
-=======
-static const AVOption options[] = {
-    { "compensate", "Stretch/squeeze the data to make it match the timestamps", OFFSET(resample),      AV_OPT_TYPE_INT,   { .i64 = 0 },   0, 1,       A },
-    { "min_delta",  "Minimum difference between timestamps and audio data "
-                    "(in seconds) to trigger padding/trimmin the data.",        OFFSET(min_delta_sec), AV_OPT_TYPE_FLOAT, { 0.1 }, 0, INT_MAX, A },
-    { "max_comp",   "Maximum compensation in samples per second.",              OFFSET(max_comp),      AV_OPT_TYPE_INT,   { .i64 = 500 }, 0, INT_MAX, A },
-    { "first_pts",  "Assume the first pts should be this value.",               OFFSET(pts),           AV_OPT_TYPE_INT64, { .i64 = AV_NOPTS_VALUE }, INT64_MIN, INT64_MAX, A },
->>>>>>> e6153f17
     { NULL },
 };
 
