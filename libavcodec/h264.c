--- conflicted
+++ resolved
@@ -375,18 +375,6 @@
     av_buffer_pool_uninit(&h->motion_val_pool);
     av_buffer_pool_uninit(&h->ref_index_pool);
 
-<<<<<<< HEAD
-    if (free_rbsp && h->DPB) {
-        for (i = 0; i < H264_MAX_PICTURE_COUNT; i++)
-            ff_h264_unref_picture(h, &h->DPB[i]);
-        memset(h->delayed_pic, 0, sizeof(h->delayed_pic));
-        av_freep(&h->DPB);
-    }
-
-    h->cur_pic_ptr = NULL;
-
-=======
->>>>>>> a6cd1544
     for (i = 0; i < h->nb_slice_ctx; i++) {
         H264SliceContext *sl = &h->slice_ctx[i];
 
@@ -415,13 +403,8 @@
 int ff_h264_alloc_tables(H264Context *h)
 {
     const int big_mb_num = h->mb_stride * (h->mb_height + 1);
-<<<<<<< HEAD
     const int row_mb_num = 2*h->mb_stride*FFMAX(h->avctx->thread_count, 1);
-    int x, y, i;
-=======
-    const int row_mb_num = h->mb_stride * 2 * h->avctx->thread_count;
     int x, y;
->>>>>>> a6cd1544
 
     FF_ALLOCZ_ARRAY_OR_GOTO(h->avctx, h->intra4x4_pred_mode,
                       row_mb_num, 8 * sizeof(uint8_t), fail)
@@ -1923,6 +1906,7 @@
     if (h->DPB) {
         for (i = 0; i < H264_MAX_PICTURE_COUNT; i++)
             ff_h264_unref_picture(h, &h->DPB[i]);
+        memset(h->delayed_pic, 0, sizeof(h->delayed_pic));
         av_freep(&h->DPB);
     }
 
