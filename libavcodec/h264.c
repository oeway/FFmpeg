--- conflicted
+++ resolved
@@ -3872,13 +3872,8 @@
                         return 0;
                     } else {
                         ff_er_add_slice(s, s->resync_mb_x, s->resync_mb_y,
-<<<<<<< HEAD
                                         s->mb_x, s->mb_y,
-                                        ER_MB_END & part_mask);
-=======
-                                        s->mb_x - 1, s->mb_y,
                                         ER_MB_END);
->>>>>>> 68f930d2
 
                         return -1;
                     }
