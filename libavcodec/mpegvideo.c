--- conflicted
+++ resolved
@@ -380,11 +380,7 @@
 av_cold int ff_dct_common_init(MpegEncContext *s)
 {
     ff_blockdsp_init(&s->bdsp, s->avctx);
-<<<<<<< HEAD
-    ff_dsputil_init(&s->dsp, s->avctx);
     ff_h264chroma_init(&s->h264chroma, 8); //for lowres
-=======
->>>>>>> 2d604443
     ff_hpeldsp_init(&s->hdsp, s->avctx->flags);
     ff_idctdsp_init(&s->idsp, s->avctx);
     ff_me_cmp_init(&s->mecc, s->avctx);
