/*
 * MJPEG encoder
 * Copyright (c) 2000, 2001 Fabrice Bellard
 * Copyright (c) 2003 Alex Beregszaszi
 * Copyright (c) 2003-2004 Michael Niedermayer
 *
 * Support for external huffman table, various fixes (AVID workaround),
 * aspecting, new decode_frame mechanism and apple mjpeg-b support
 *                                  by Alex Beregszaszi
 *
 * This file is part of FFmpeg.
 *
 * FFmpeg is free software; you can redistribute it and/or
 * modify it under the terms of the GNU Lesser General Public
 * License as published by the Free Software Foundation; either
 * version 2.1 of the License, or (at your option) any later version.
 *
 * FFmpeg is distributed in the hope that it will be useful,
 * but WITHOUT ANY WARRANTY; without even the implied warranty of
 * MERCHANTABILITY or FITNESS FOR A PARTICULAR PURPOSE.  See the GNU
 * Lesser General Public License for more details.
 *
 * You should have received a copy of the GNU Lesser General Public
 * License along with FFmpeg; if not, write to the Free Software
 * Foundation, Inc., 51 Franklin Street, Fifth Floor, Boston, MA 02110-1301 USA
 */

/**
 * @file
 * MJPEG encoder.
 */

#include "libavutil/pixdesc.h"

#include "avcodec.h"
#include "mjpegenc_common.h"
#include "mpegvideo.h"
#include "mjpeg.h"
#include "mjpegenc.h"

av_cold int ff_mjpeg_encode_init(MpegEncContext *s)
{
    MJpegContext *m;

    if (s->width > 65500 || s->height > 65500) {
        av_log(s, AV_LOG_ERROR, "JPEG does not support resolutions above 65500x65500\n");
        return AVERROR(EINVAL);
    }

    m = av_malloc(sizeof(MJpegContext));
    if (!m)
        return AVERROR(ENOMEM);

    s->min_qcoeff=-1023;
    s->max_qcoeff= 1023;

    /* build all the huffman tables */
    ff_mjpeg_build_huffman_codes(m->huff_size_dc_luminance,
                                 m->huff_code_dc_luminance,
                                 avpriv_mjpeg_bits_dc_luminance,
                                 avpriv_mjpeg_val_dc);
    ff_mjpeg_build_huffman_codes(m->huff_size_dc_chrominance,
                                 m->huff_code_dc_chrominance,
                                 avpriv_mjpeg_bits_dc_chrominance,
                                 avpriv_mjpeg_val_dc);
    ff_mjpeg_build_huffman_codes(m->huff_size_ac_luminance,
                                 m->huff_code_ac_luminance,
                                 avpriv_mjpeg_bits_ac_luminance,
                                 avpriv_mjpeg_val_ac_luminance);
    ff_mjpeg_build_huffman_codes(m->huff_size_ac_chrominance,
                                 m->huff_code_ac_chrominance,
                                 avpriv_mjpeg_bits_ac_chrominance,
                                 avpriv_mjpeg_val_ac_chrominance);

    s->mjpeg_ctx = m;
    return 0;
}

void ff_mjpeg_encode_close(MpegEncContext *s)
{
    av_free(s->mjpeg_ctx);
}

<<<<<<< HEAD
/* table_class: 0 = DC coef, 1 = AC coefs */
static int put_huffman_table(PutBitContext *p, int table_class, int table_id,
                             const uint8_t *bits_table, const uint8_t *value_table)
{
    int n, i;

    put_bits(p, 4, table_class);
    put_bits(p, 4, table_id);

    n = 0;
    for(i=1;i<=16;i++) {
        n += bits_table[i];
        put_bits(p, 8, bits_table[i]);
    }

    for(i=0;i<n;i++)
        put_bits(p, 8, value_table[i]);

    return n + 17;
}

static void jpeg_table_header(AVCodecContext *avctx, PutBitContext *p,
                              ScanTable *intra_scantable,
                              uint16_t luma_intra_matrix[64],
                              uint16_t chroma_intra_matrix[64],
                              int hsample[3])
{
    int i, j, size;
    uint8_t *ptr;

    if (avctx->codec_id != AV_CODEC_ID_LJPEG) {
        int matrix_count = 1 + !!memcmp(luma_intra_matrix,
                                        chroma_intra_matrix,
                                        sizeof(luma_intra_matrix[0]) * 64);
    /* quant matrixes */
    put_marker(p, DQT);
    put_bits(p, 16, 2 + matrix_count * (1 + 64));
    put_bits(p, 4, 0); /* 8 bit precision */
    put_bits(p, 4, 0); /* table 0 */
    for(i=0;i<64;i++) {
        j = intra_scantable->permutated[i];
        put_bits(p, 8, luma_intra_matrix[j]);
    }

        if (matrix_count > 1) {
            put_bits(p, 4, 0); /* 8 bit precision */
            put_bits(p, 4, 1); /* table 1 */
            for(i=0;i<64;i++) {
                j = intra_scantable->permutated[i];
                put_bits(p, 8, chroma_intra_matrix[j]);
            }
        }
    }

    if(avctx->active_thread_type & FF_THREAD_SLICE){
        put_marker(p, DRI);
        put_bits(p, 16, 4);
        put_bits(p, 16, (avctx->width-1)/(8*hsample[0]) + 1);
    }

    /* huffman table */
    put_marker(p, DHT);
    flush_put_bits(p);
    ptr = put_bits_ptr(p);
    put_bits(p, 16, 0); /* patched later */
    size = 2;
    size += put_huffman_table(p, 0, 0, avpriv_mjpeg_bits_dc_luminance,
                              avpriv_mjpeg_val_dc);
    size += put_huffman_table(p, 0, 1, avpriv_mjpeg_bits_dc_chrominance,
                              avpriv_mjpeg_val_dc);

    size += put_huffman_table(p, 1, 0, avpriv_mjpeg_bits_ac_luminance,
                              avpriv_mjpeg_val_ac_luminance);
    size += put_huffman_table(p, 1, 1, avpriv_mjpeg_bits_ac_chrominance,
                              avpriv_mjpeg_val_ac_chrominance);
    AV_WB16(ptr, size);
}

static void jpeg_put_comments(AVCodecContext *avctx, PutBitContext *p)
{
    int size;
    uint8_t *ptr;

    if (avctx->sample_aspect_ratio.num > 0 && avctx->sample_aspect_ratio.den > 0) {
        /* JFIF header */
        put_marker(p, APP0);
        put_bits(p, 16, 16);
        avpriv_put_string(p, "JFIF", 1); /* this puts the trailing zero-byte too */
        put_bits(p, 16, 0x0102);         /* v 1.02 */
        put_bits(p,  8, 0);              /* units type: 0 - aspect ratio */
        put_bits(p, 16, avctx->sample_aspect_ratio.num);
        put_bits(p, 16, avctx->sample_aspect_ratio.den);
        put_bits(p, 8, 0); /* thumbnail width */
        put_bits(p, 8, 0); /* thumbnail height */
    }

    /* comment */
    if (!(avctx->flags & CODEC_FLAG_BITEXACT)) {
        put_marker(p, COM);
        flush_put_bits(p);
        ptr = put_bits_ptr(p);
        put_bits(p, 16, 0); /* patched later */
        avpriv_put_string(p, LIBAVCODEC_IDENT, 1);
        size = strlen(LIBAVCODEC_IDENT)+3;
        AV_WB16(ptr, size);
    }

    if (avctx->pix_fmt == AV_PIX_FMT_YUV420P ||
        avctx->pix_fmt == AV_PIX_FMT_YUV422P ||
        avctx->pix_fmt == AV_PIX_FMT_YUV444P) {
        put_marker(p, COM);
        flush_put_bits(p);
        ptr = put_bits_ptr(p);
        put_bits(p, 16, 0); /* patched later */
        avpriv_put_string(p, "CS=ITU601", 1);
        size = strlen("CS=ITU601")+3;
        AV_WB16(ptr, size);
    }
}

void ff_mjpeg_init_hvsample(AVCodecContext *avctx, int hsample[3], int vsample[3])
{
    int chroma_h_shift, chroma_v_shift;

    av_pix_fmt_get_chroma_sub_sample(avctx->pix_fmt, &chroma_h_shift,
                                     &chroma_v_shift);
    if (avctx->codec->id == AV_CODEC_ID_LJPEG &&
        (   avctx->pix_fmt == AV_PIX_FMT_BGR0
         || avctx->pix_fmt == AV_PIX_FMT_BGRA
         || avctx->pix_fmt == AV_PIX_FMT_BGR24)) {
        vsample[0] = hsample[0] =
        vsample[1] = hsample[1] =
        vsample[2] = hsample[2] = 1;
    } else if (avctx->pix_fmt == AV_PIX_FMT_YUV444P || avctx->pix_fmt == AV_PIX_FMT_YUVJ444P) {
        vsample[0] = vsample[1] = vsample[2] = 2;
        hsample[0] = hsample[1] = hsample[2] = 1;
    } else {
        vsample[0] = 2;
        vsample[1] = 2 >> chroma_v_shift;
        vsample[2] = 2 >> chroma_v_shift;
        hsample[0] = 2;
        hsample[1] = 2 >> chroma_h_shift;
        hsample[2] = 2 >> chroma_h_shift;
    }
}

void ff_mjpeg_encode_picture_header(AVCodecContext *avctx, PutBitContext *pb,
                                    ScanTable *intra_scantable,
                                    uint16_t luma_intra_matrix[64],
                                    uint16_t chroma_intra_matrix[64])
{
    const int lossless = avctx->codec_id != AV_CODEC_ID_MJPEG && avctx->codec_id != AV_CODEC_ID_AMV;
    int hsample[3], vsample[3];
    int i;
    int chroma_matrix = !!memcmp(luma_intra_matrix,
                                 chroma_intra_matrix,
                                 sizeof(luma_intra_matrix[0])*64);

    ff_mjpeg_init_hvsample(avctx, hsample, vsample);

    put_marker(pb, SOI);

    // hack for AMV mjpeg format
    if(avctx->codec_id == AV_CODEC_ID_AMV) goto end;

    jpeg_put_comments(avctx, pb);

    jpeg_table_header(avctx, pb, intra_scantable, luma_intra_matrix, chroma_intra_matrix, hsample);

    switch (avctx->codec_id) {
    case AV_CODEC_ID_MJPEG:  put_marker(pb, SOF0 ); break;
    case AV_CODEC_ID_LJPEG:  put_marker(pb, SOF3 ); break;
    default: av_assert0(0);
    }

    put_bits(pb, 16, 17);
    if (lossless && (  avctx->pix_fmt == AV_PIX_FMT_BGR0
                    || avctx->pix_fmt == AV_PIX_FMT_BGRA
                    || avctx->pix_fmt == AV_PIX_FMT_BGR24))
        put_bits(pb, 8, 9); /* 9 bits/component RCT */
    else
        put_bits(pb, 8, 8); /* 8 bits/component */
    put_bits(pb, 16, avctx->height);
    put_bits(pb, 16, avctx->width);
    put_bits(pb, 8, 3); /* 3 components */

    /* Y component */
    put_bits(pb, 8, 1); /* component number */
    put_bits(pb, 4, hsample[0]); /* H factor */
    put_bits(pb, 4, vsample[0]); /* V factor */
    put_bits(pb, 8, 0); /* select matrix */

    /* Cb component */
    put_bits(pb, 8, 2); /* component number */
    put_bits(pb, 4, hsample[1]); /* H factor */
    put_bits(pb, 4, vsample[1]); /* V factor */
    put_bits(pb, 8, lossless ? 0 : chroma_matrix); /* select matrix */

    /* Cr component */
    put_bits(pb, 8, 3); /* component number */
    put_bits(pb, 4, hsample[2]); /* H factor */
    put_bits(pb, 4, vsample[2]); /* V factor */
    put_bits(pb, 8, lossless ? 0 : chroma_matrix); /* select matrix */

    /* scan header */
    put_marker(pb, SOS);
    put_bits(pb, 16, 12); /* length */
    put_bits(pb, 8, 3); /* 3 components */

    /* Y component */
    put_bits(pb, 8, 1); /* index */
    put_bits(pb, 4, 0); /* DC huffman table index */
    put_bits(pb, 4, 0); /* AC huffman table index */

    /* Cb component */
    put_bits(pb, 8, 2); /* index */
    put_bits(pb, 4, 1); /* DC huffman table index */
    put_bits(pb, 4, lossless ? 0 : 1); /* AC huffman table index */

    /* Cr component */
    put_bits(pb, 8, 3); /* index */
    put_bits(pb, 4, 1); /* DC huffman table index */
    put_bits(pb, 4, lossless ? 0 : 1); /* AC huffman table index */

    put_bits(pb, 8, lossless ? avctx->prediction_method + 1 : 0); /* Ss (not used) */

    switch (avctx->codec_id) {
    case AV_CODEC_ID_MJPEG:  put_bits(pb, 8, 63); break; /* Se (not used) */
    case AV_CODEC_ID_LJPEG:  put_bits(pb, 8,  0); break; /* not used */
    default: av_assert0(0);
    }

    put_bits(pb, 8, 0); /* Ah/Al (not used) */

end:
    if (!lossless) {
        MpegEncContext *s = avctx->priv_data;
        av_assert0(avctx->codec->priv_data_size == sizeof(MpegEncContext));

        s->esc_pos = put_bits_count(pb) >> 3;
        for(i=1; i<s->slice_context_count; i++)
            s->thread_context[i]->esc_pos = 0;
    }
}

void ff_mjpeg_escape_FF(PutBitContext *pb, int start)
{
    int size;
    int i, ff_count;
    uint8_t *buf = pb->buf + start;
    int align= (-(size_t)(buf))&3;
    int pad = (-put_bits_count(pb))&7;

    if (pad)
        put_bits(pb, pad, (1<<pad)-1);

    flush_put_bits(pb);
    size = put_bits_count(pb) - start * 8;

    av_assert1((size&7) == 0);
    size >>= 3;

    ff_count=0;
    for(i=0; i<size && i<align; i++){
        if(buf[i]==0xFF) ff_count++;
    }
    for(; i<size-15; i+=16){
        int acc, v;

        v= *(uint32_t*)(&buf[i]);
        acc= (((v & (v>>4))&0x0F0F0F0F)+0x01010101)&0x10101010;
        v= *(uint32_t*)(&buf[i+4]);
        acc+=(((v & (v>>4))&0x0F0F0F0F)+0x01010101)&0x10101010;
        v= *(uint32_t*)(&buf[i+8]);
        acc+=(((v & (v>>4))&0x0F0F0F0F)+0x01010101)&0x10101010;
        v= *(uint32_t*)(&buf[i+12]);
        acc+=(((v & (v>>4))&0x0F0F0F0F)+0x01010101)&0x10101010;

        acc>>=4;
        acc+= (acc>>16);
        acc+= (acc>>8);
        ff_count+= acc&0xFF;
    }
    for(; i<size; i++){
        if(buf[i]==0xFF) ff_count++;
    }

    if(ff_count==0) return;

    flush_put_bits(pb);
    skip_put_bytes(pb, ff_count);

    for(i=size-1; ff_count; i--){
        int v= buf[i];

        if(v==0xFF){
            buf[i+ff_count]= 0;
            ff_count--;
        }

        buf[i+ff_count]= v;
    }
}

void ff_mjpeg_encode_stuffing(MpegEncContext *s)
{
    int i;
    PutBitContext *pbc = &s->pb;
    int mb_y = s->mb_y - !s->mb_x;

    ff_mjpeg_escape_FF(pbc, s->esc_pos);

    if((s->avctx->active_thread_type & FF_THREAD_SLICE) && mb_y < s->mb_height)
        put_marker(pbc, RST0 + (mb_y&7));
    s->esc_pos = put_bits_count(pbc) >> 3;

    for(i=0; i<3; i++)
        s->last_dc[i] = 128 << s->intra_dc_precision;
}

void ff_mjpeg_encode_picture_trailer(PutBitContext *pb, int header_bits)
{
    av_assert1((header_bits & 7) == 0);

    put_marker(pb, EOI);
}

void ff_mjpeg_encode_dc(PutBitContext *pb, int val,
                        uint8_t *huff_size, uint16_t *huff_code)
{
    int mant, nbits;

    if (val == 0) {
        put_bits(pb, huff_size[0], huff_code[0]);
    } else {
        mant = val;
        if (val < 0) {
            val = -val;
            mant--;
        }

        nbits= av_log2_16bit(val) + 1;

        put_bits(pb, huff_size[nbits], huff_code[nbits]);

        put_sbits(pb, nbits, mant);
    }
}

=======
>>>>>>> adcb8392
static void encode_block(MpegEncContext *s, int16_t *block, int n)
{
    int mant, nbits, code, i, j;
    int component, dc, run, last_index, val;
    MJpegContext *m = s->mjpeg_ctx;
    uint8_t *huff_size_ac;
    uint16_t *huff_code_ac;

    /* DC coef */
    component = (n <= 3 ? 0 : (n&1) + 1);
    dc = block[0]; /* overflow is impossible */
    val = dc - s->last_dc[component];
    if (n < 4) {
        ff_mjpeg_encode_dc(&s->pb, val, m->huff_size_dc_luminance, m->huff_code_dc_luminance);
        huff_size_ac = m->huff_size_ac_luminance;
        huff_code_ac = m->huff_code_ac_luminance;
    } else {
        ff_mjpeg_encode_dc(&s->pb, val, m->huff_size_dc_chrominance, m->huff_code_dc_chrominance);
        huff_size_ac = m->huff_size_ac_chrominance;
        huff_code_ac = m->huff_code_ac_chrominance;
    }
    s->last_dc[component] = dc;

    /* AC coefs */

    run = 0;
    last_index = s->block_last_index[n];
    for(i=1;i<=last_index;i++) {
        j = s->intra_scantable.permutated[i];
        val = block[j];
        if (val == 0) {
            run++;
        } else {
            while (run >= 16) {
                put_bits(&s->pb, huff_size_ac[0xf0], huff_code_ac[0xf0]);
                run -= 16;
            }
            mant = val;
            if (val < 0) {
                val = -val;
                mant--;
            }

            nbits= av_log2_16bit(val) + 1;
            code = (run << 4) | nbits;

            put_bits(&s->pb, huff_size_ac[code], huff_code_ac[code]);

            put_sbits(&s->pb, nbits, mant);
            run = 0;
        }
    }

    /* output EOB only if not already 64 values */
    if (last_index < 63 || run != 0)
        put_bits(&s->pb, huff_size_ac[0], huff_code_ac[0]);
}

void ff_mjpeg_encode_mb(MpegEncContext *s, int16_t block[12][64])
{
    int i;
    if (s->chroma_format == CHROMA_444) {
        encode_block(s, block[0], 0);
        encode_block(s, block[2], 2);
        encode_block(s, block[4], 4);
        encode_block(s, block[8], 8);
        encode_block(s, block[5], 5);
        encode_block(s, block[9], 9);

        if (16*s->mb_x+8 < s->width) {
            encode_block(s, block[1], 1);
            encode_block(s, block[3], 3);
            encode_block(s, block[6], 6);
            encode_block(s, block[10], 10);
            encode_block(s, block[7], 7);
            encode_block(s, block[11], 11);
        }
    } else {
        for(i=0;i<5;i++) {
            encode_block(s, block[i], i);
        }
        if (s->chroma_format == CHROMA_420) {
            encode_block(s, block[5], 5);
        } else {
            encode_block(s, block[6], 6);
            encode_block(s, block[5], 5);
            encode_block(s, block[7], 7);
        }
    }

    s->i_tex_bits += get_bits_diff(s);
}

// maximum over s->mjpeg_vsample[i]
#define V_MAX 2
static int amv_encode_picture(AVCodecContext *avctx, AVPacket *pkt,
                              const AVFrame *pic_arg, int *got_packet)

{
    MpegEncContext *s = avctx->priv_data;
    AVFrame *pic;
    int i, ret;
    int chroma_h_shift, chroma_v_shift;

    av_pix_fmt_get_chroma_sub_sample(avctx->pix_fmt, &chroma_h_shift, &chroma_v_shift);

    //CODEC_FLAG_EMU_EDGE have to be cleared
    if(s->avctx->flags & CODEC_FLAG_EMU_EDGE)
        return AVERROR(EINVAL);

    if ((avctx->height & 15) && avctx->strict_std_compliance > FF_COMPLIANCE_UNOFFICIAL) {
        av_log(avctx, AV_LOG_ERROR,
               "Heights which are not a multiple of 16 might fail with some decoders, "
               "use vstrict=-1 / -strict -1 to use %d anyway.\n", avctx->height);
        av_log(avctx, AV_LOG_WARNING, "If you have a device that plays AMV videos, please test if videos "
               "with such heights work with it and report your findings to ffmpeg-devel@ffmpeg.org\n");
        return AVERROR_EXPERIMENTAL;
    }

    pic = av_frame_clone(pic_arg);
    if (!pic)
        return AVERROR(ENOMEM);
    //picture should be flipped upside-down
    for(i=0; i < 3; i++) {
        int vsample = i ? 2 >> chroma_v_shift : 2;
        pic->data[i] += pic->linesize[i] * (vsample * s->height / V_MAX - 1);
        pic->linesize[i] *= -1;
    }
    ret = ff_MPV_encode_picture(avctx, pkt, pic, got_packet);
    av_frame_free(&pic);
    return ret;
}

#if CONFIG_MJPEG_ENCODER
AVCodec ff_mjpeg_encoder = {
    .name           = "mjpeg",
    .long_name      = NULL_IF_CONFIG_SMALL("MJPEG (Motion JPEG)"),
    .type           = AVMEDIA_TYPE_VIDEO,
    .id             = AV_CODEC_ID_MJPEG,
    .priv_data_size = sizeof(MpegEncContext),
    .init           = ff_MPV_encode_init,
    .encode2        = ff_MPV_encode_picture,
    .close          = ff_MPV_encode_end,
    .capabilities   = CODEC_CAP_SLICE_THREADS | CODEC_CAP_FRAME_THREADS | CODEC_CAP_INTRA_ONLY,
    .pix_fmts       = (const enum AVPixelFormat[]){
        AV_PIX_FMT_YUVJ420P, AV_PIX_FMT_YUVJ422P, AV_PIX_FMT_YUVJ444P, AV_PIX_FMT_NONE
    },
};
#endif
#if CONFIG_AMV_ENCODER
AVCodec ff_amv_encoder = {
    .name           = "amv",
    .long_name      = NULL_IF_CONFIG_SMALL("AMV Video"),
    .type           = AVMEDIA_TYPE_VIDEO,
    .id             = AV_CODEC_ID_AMV,
    .priv_data_size = sizeof(MpegEncContext),
    .init           = ff_MPV_encode_init,
    .encode2        = amv_encode_picture,
    .close          = ff_MPV_encode_end,
    .pix_fmts       = (const enum AVPixelFormat[]){
        AV_PIX_FMT_YUVJ420P, AV_PIX_FMT_YUVJ422P, AV_PIX_FMT_NONE
    },
};
#endif<|MERGE_RESOLUTION|>--- conflicted
+++ resolved
@@ -81,358 +81,6 @@
     av_free(s->mjpeg_ctx);
 }
 
-<<<<<<< HEAD
-/* table_class: 0 = DC coef, 1 = AC coefs */
-static int put_huffman_table(PutBitContext *p, int table_class, int table_id,
-                             const uint8_t *bits_table, const uint8_t *value_table)
-{
-    int n, i;
-
-    put_bits(p, 4, table_class);
-    put_bits(p, 4, table_id);
-
-    n = 0;
-    for(i=1;i<=16;i++) {
-        n += bits_table[i];
-        put_bits(p, 8, bits_table[i]);
-    }
-
-    for(i=0;i<n;i++)
-        put_bits(p, 8, value_table[i]);
-
-    return n + 17;
-}
-
-static void jpeg_table_header(AVCodecContext *avctx, PutBitContext *p,
-                              ScanTable *intra_scantable,
-                              uint16_t luma_intra_matrix[64],
-                              uint16_t chroma_intra_matrix[64],
-                              int hsample[3])
-{
-    int i, j, size;
-    uint8_t *ptr;
-
-    if (avctx->codec_id != AV_CODEC_ID_LJPEG) {
-        int matrix_count = 1 + !!memcmp(luma_intra_matrix,
-                                        chroma_intra_matrix,
-                                        sizeof(luma_intra_matrix[0]) * 64);
-    /* quant matrixes */
-    put_marker(p, DQT);
-    put_bits(p, 16, 2 + matrix_count * (1 + 64));
-    put_bits(p, 4, 0); /* 8 bit precision */
-    put_bits(p, 4, 0); /* table 0 */
-    for(i=0;i<64;i++) {
-        j = intra_scantable->permutated[i];
-        put_bits(p, 8, luma_intra_matrix[j]);
-    }
-
-        if (matrix_count > 1) {
-            put_bits(p, 4, 0); /* 8 bit precision */
-            put_bits(p, 4, 1); /* table 1 */
-            for(i=0;i<64;i++) {
-                j = intra_scantable->permutated[i];
-                put_bits(p, 8, chroma_intra_matrix[j]);
-            }
-        }
-    }
-
-    if(avctx->active_thread_type & FF_THREAD_SLICE){
-        put_marker(p, DRI);
-        put_bits(p, 16, 4);
-        put_bits(p, 16, (avctx->width-1)/(8*hsample[0]) + 1);
-    }
-
-    /* huffman table */
-    put_marker(p, DHT);
-    flush_put_bits(p);
-    ptr = put_bits_ptr(p);
-    put_bits(p, 16, 0); /* patched later */
-    size = 2;
-    size += put_huffman_table(p, 0, 0, avpriv_mjpeg_bits_dc_luminance,
-                              avpriv_mjpeg_val_dc);
-    size += put_huffman_table(p, 0, 1, avpriv_mjpeg_bits_dc_chrominance,
-                              avpriv_mjpeg_val_dc);
-
-    size += put_huffman_table(p, 1, 0, avpriv_mjpeg_bits_ac_luminance,
-                              avpriv_mjpeg_val_ac_luminance);
-    size += put_huffman_table(p, 1, 1, avpriv_mjpeg_bits_ac_chrominance,
-                              avpriv_mjpeg_val_ac_chrominance);
-    AV_WB16(ptr, size);
-}
-
-static void jpeg_put_comments(AVCodecContext *avctx, PutBitContext *p)
-{
-    int size;
-    uint8_t *ptr;
-
-    if (avctx->sample_aspect_ratio.num > 0 && avctx->sample_aspect_ratio.den > 0) {
-        /* JFIF header */
-        put_marker(p, APP0);
-        put_bits(p, 16, 16);
-        avpriv_put_string(p, "JFIF", 1); /* this puts the trailing zero-byte too */
-        put_bits(p, 16, 0x0102);         /* v 1.02 */
-        put_bits(p,  8, 0);              /* units type: 0 - aspect ratio */
-        put_bits(p, 16, avctx->sample_aspect_ratio.num);
-        put_bits(p, 16, avctx->sample_aspect_ratio.den);
-        put_bits(p, 8, 0); /* thumbnail width */
-        put_bits(p, 8, 0); /* thumbnail height */
-    }
-
-    /* comment */
-    if (!(avctx->flags & CODEC_FLAG_BITEXACT)) {
-        put_marker(p, COM);
-        flush_put_bits(p);
-        ptr = put_bits_ptr(p);
-        put_bits(p, 16, 0); /* patched later */
-        avpriv_put_string(p, LIBAVCODEC_IDENT, 1);
-        size = strlen(LIBAVCODEC_IDENT)+3;
-        AV_WB16(ptr, size);
-    }
-
-    if (avctx->pix_fmt == AV_PIX_FMT_YUV420P ||
-        avctx->pix_fmt == AV_PIX_FMT_YUV422P ||
-        avctx->pix_fmt == AV_PIX_FMT_YUV444P) {
-        put_marker(p, COM);
-        flush_put_bits(p);
-        ptr = put_bits_ptr(p);
-        put_bits(p, 16, 0); /* patched later */
-        avpriv_put_string(p, "CS=ITU601", 1);
-        size = strlen("CS=ITU601")+3;
-        AV_WB16(ptr, size);
-    }
-}
-
-void ff_mjpeg_init_hvsample(AVCodecContext *avctx, int hsample[3], int vsample[3])
-{
-    int chroma_h_shift, chroma_v_shift;
-
-    av_pix_fmt_get_chroma_sub_sample(avctx->pix_fmt, &chroma_h_shift,
-                                     &chroma_v_shift);
-    if (avctx->codec->id == AV_CODEC_ID_LJPEG &&
-        (   avctx->pix_fmt == AV_PIX_FMT_BGR0
-         || avctx->pix_fmt == AV_PIX_FMT_BGRA
-         || avctx->pix_fmt == AV_PIX_FMT_BGR24)) {
-        vsample[0] = hsample[0] =
-        vsample[1] = hsample[1] =
-        vsample[2] = hsample[2] = 1;
-    } else if (avctx->pix_fmt == AV_PIX_FMT_YUV444P || avctx->pix_fmt == AV_PIX_FMT_YUVJ444P) {
-        vsample[0] = vsample[1] = vsample[2] = 2;
-        hsample[0] = hsample[1] = hsample[2] = 1;
-    } else {
-        vsample[0] = 2;
-        vsample[1] = 2 >> chroma_v_shift;
-        vsample[2] = 2 >> chroma_v_shift;
-        hsample[0] = 2;
-        hsample[1] = 2 >> chroma_h_shift;
-        hsample[2] = 2 >> chroma_h_shift;
-    }
-}
-
-void ff_mjpeg_encode_picture_header(AVCodecContext *avctx, PutBitContext *pb,
-                                    ScanTable *intra_scantable,
-                                    uint16_t luma_intra_matrix[64],
-                                    uint16_t chroma_intra_matrix[64])
-{
-    const int lossless = avctx->codec_id != AV_CODEC_ID_MJPEG && avctx->codec_id != AV_CODEC_ID_AMV;
-    int hsample[3], vsample[3];
-    int i;
-    int chroma_matrix = !!memcmp(luma_intra_matrix,
-                                 chroma_intra_matrix,
-                                 sizeof(luma_intra_matrix[0])*64);
-
-    ff_mjpeg_init_hvsample(avctx, hsample, vsample);
-
-    put_marker(pb, SOI);
-
-    // hack for AMV mjpeg format
-    if(avctx->codec_id == AV_CODEC_ID_AMV) goto end;
-
-    jpeg_put_comments(avctx, pb);
-
-    jpeg_table_header(avctx, pb, intra_scantable, luma_intra_matrix, chroma_intra_matrix, hsample);
-
-    switch (avctx->codec_id) {
-    case AV_CODEC_ID_MJPEG:  put_marker(pb, SOF0 ); break;
-    case AV_CODEC_ID_LJPEG:  put_marker(pb, SOF3 ); break;
-    default: av_assert0(0);
-    }
-
-    put_bits(pb, 16, 17);
-    if (lossless && (  avctx->pix_fmt == AV_PIX_FMT_BGR0
-                    || avctx->pix_fmt == AV_PIX_FMT_BGRA
-                    || avctx->pix_fmt == AV_PIX_FMT_BGR24))
-        put_bits(pb, 8, 9); /* 9 bits/component RCT */
-    else
-        put_bits(pb, 8, 8); /* 8 bits/component */
-    put_bits(pb, 16, avctx->height);
-    put_bits(pb, 16, avctx->width);
-    put_bits(pb, 8, 3); /* 3 components */
-
-    /* Y component */
-    put_bits(pb, 8, 1); /* component number */
-    put_bits(pb, 4, hsample[0]); /* H factor */
-    put_bits(pb, 4, vsample[0]); /* V factor */
-    put_bits(pb, 8, 0); /* select matrix */
-
-    /* Cb component */
-    put_bits(pb, 8, 2); /* component number */
-    put_bits(pb, 4, hsample[1]); /* H factor */
-    put_bits(pb, 4, vsample[1]); /* V factor */
-    put_bits(pb, 8, lossless ? 0 : chroma_matrix); /* select matrix */
-
-    /* Cr component */
-    put_bits(pb, 8, 3); /* component number */
-    put_bits(pb, 4, hsample[2]); /* H factor */
-    put_bits(pb, 4, vsample[2]); /* V factor */
-    put_bits(pb, 8, lossless ? 0 : chroma_matrix); /* select matrix */
-
-    /* scan header */
-    put_marker(pb, SOS);
-    put_bits(pb, 16, 12); /* length */
-    put_bits(pb, 8, 3); /* 3 components */
-
-    /* Y component */
-    put_bits(pb, 8, 1); /* index */
-    put_bits(pb, 4, 0); /* DC huffman table index */
-    put_bits(pb, 4, 0); /* AC huffman table index */
-
-    /* Cb component */
-    put_bits(pb, 8, 2); /* index */
-    put_bits(pb, 4, 1); /* DC huffman table index */
-    put_bits(pb, 4, lossless ? 0 : 1); /* AC huffman table index */
-
-    /* Cr component */
-    put_bits(pb, 8, 3); /* index */
-    put_bits(pb, 4, 1); /* DC huffman table index */
-    put_bits(pb, 4, lossless ? 0 : 1); /* AC huffman table index */
-
-    put_bits(pb, 8, lossless ? avctx->prediction_method + 1 : 0); /* Ss (not used) */
-
-    switch (avctx->codec_id) {
-    case AV_CODEC_ID_MJPEG:  put_bits(pb, 8, 63); break; /* Se (not used) */
-    case AV_CODEC_ID_LJPEG:  put_bits(pb, 8,  0); break; /* not used */
-    default: av_assert0(0);
-    }
-
-    put_bits(pb, 8, 0); /* Ah/Al (not used) */
-
-end:
-    if (!lossless) {
-        MpegEncContext *s = avctx->priv_data;
-        av_assert0(avctx->codec->priv_data_size == sizeof(MpegEncContext));
-
-        s->esc_pos = put_bits_count(pb) >> 3;
-        for(i=1; i<s->slice_context_count; i++)
-            s->thread_context[i]->esc_pos = 0;
-    }
-}
-
-void ff_mjpeg_escape_FF(PutBitContext *pb, int start)
-{
-    int size;
-    int i, ff_count;
-    uint8_t *buf = pb->buf + start;
-    int align= (-(size_t)(buf))&3;
-    int pad = (-put_bits_count(pb))&7;
-
-    if (pad)
-        put_bits(pb, pad, (1<<pad)-1);
-
-    flush_put_bits(pb);
-    size = put_bits_count(pb) - start * 8;
-
-    av_assert1((size&7) == 0);
-    size >>= 3;
-
-    ff_count=0;
-    for(i=0; i<size && i<align; i++){
-        if(buf[i]==0xFF) ff_count++;
-    }
-    for(; i<size-15; i+=16){
-        int acc, v;
-
-        v= *(uint32_t*)(&buf[i]);
-        acc= (((v & (v>>4))&0x0F0F0F0F)+0x01010101)&0x10101010;
-        v= *(uint32_t*)(&buf[i+4]);
-        acc+=(((v & (v>>4))&0x0F0F0F0F)+0x01010101)&0x10101010;
-        v= *(uint32_t*)(&buf[i+8]);
-        acc+=(((v & (v>>4))&0x0F0F0F0F)+0x01010101)&0x10101010;
-        v= *(uint32_t*)(&buf[i+12]);
-        acc+=(((v & (v>>4))&0x0F0F0F0F)+0x01010101)&0x10101010;
-
-        acc>>=4;
-        acc+= (acc>>16);
-        acc+= (acc>>8);
-        ff_count+= acc&0xFF;
-    }
-    for(; i<size; i++){
-        if(buf[i]==0xFF) ff_count++;
-    }
-
-    if(ff_count==0) return;
-
-    flush_put_bits(pb);
-    skip_put_bytes(pb, ff_count);
-
-    for(i=size-1; ff_count; i--){
-        int v= buf[i];
-
-        if(v==0xFF){
-            buf[i+ff_count]= 0;
-            ff_count--;
-        }
-
-        buf[i+ff_count]= v;
-    }
-}
-
-void ff_mjpeg_encode_stuffing(MpegEncContext *s)
-{
-    int i;
-    PutBitContext *pbc = &s->pb;
-    int mb_y = s->mb_y - !s->mb_x;
-
-    ff_mjpeg_escape_FF(pbc, s->esc_pos);
-
-    if((s->avctx->active_thread_type & FF_THREAD_SLICE) && mb_y < s->mb_height)
-        put_marker(pbc, RST0 + (mb_y&7));
-    s->esc_pos = put_bits_count(pbc) >> 3;
-
-    for(i=0; i<3; i++)
-        s->last_dc[i] = 128 << s->intra_dc_precision;
-}
-
-void ff_mjpeg_encode_picture_trailer(PutBitContext *pb, int header_bits)
-{
-    av_assert1((header_bits & 7) == 0);
-
-    put_marker(pb, EOI);
-}
-
-void ff_mjpeg_encode_dc(PutBitContext *pb, int val,
-                        uint8_t *huff_size, uint16_t *huff_code)
-{
-    int mant, nbits;
-
-    if (val == 0) {
-        put_bits(pb, huff_size[0], huff_code[0]);
-    } else {
-        mant = val;
-        if (val < 0) {
-            val = -val;
-            mant--;
-        }
-
-        nbits= av_log2_16bit(val) + 1;
-
-        put_bits(pb, huff_size[nbits], huff_code[nbits]);
-
-        put_sbits(pb, nbits, mant);
-    }
-}
-
-=======
->>>>>>> adcb8392
 static void encode_block(MpegEncContext *s, int16_t *block, int n)
 {
     int mant, nbits, code, i, j;
