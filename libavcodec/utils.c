/*
 * utils for libavcodec
 * Copyright (c) 2001 Fabrice Bellard
 * Copyright (c) 2002-2004 Michael Niedermayer <michaelni@gmx.at>
 *
 * This file is part of FFmpeg.
 *
 * FFmpeg is free software; you can redistribute it and/or
 * modify it under the terms of the GNU Lesser General Public
 * License as published by the Free Software Foundation; either
 * version 2.1 of the License, or (at your option) any later version.
 *
 * FFmpeg is distributed in the hope that it will be useful,
 * but WITHOUT ANY WARRANTY; without even the implied warranty of
 * MERCHANTABILITY or FITNESS FOR A PARTICULAR PURPOSE.  See the GNU
 * Lesser General Public License for more details.
 *
 * You should have received a copy of the GNU Lesser General Public
 * License along with FFmpeg; if not, write to the Free Software
 * Foundation, Inc., 51 Franklin Street, Fifth Floor, Boston, MA 02110-1301 USA
 */

/**
 * @file
 * utils.
 */

#include "libavutil/avassert.h"
#include "libavutil/avstring.h"
#include "libavutil/crc.h"
#include "libavutil/mathematics.h"
#include "libavutil/pixdesc.h"
#include "libavutil/audioconvert.h"
#include "libavutil/imgutils.h"
#include "libavutil/samplefmt.h"
#include "libavutil/dict.h"
#include "libavutil/avassert.h"
#include "avcodec.h"
#include "dsputil.h"
#include "libavutil/opt.h"
#include "imgconvert.h"
#include "thread.h"
#include "audioconvert.h"
#include "internal.h"
#include "bytestream.h"
#include <stdlib.h>
#include <stdarg.h>
#include <limits.h>
#include <float.h>

static int volatile entangled_thread_counter=0;
static int (*ff_lockmgr_cb)(void **mutex, enum AVLockOp op);
static void *codec_mutex;
static void *avformat_mutex;

void *av_fast_realloc(void *ptr, unsigned int *size, size_t min_size)
{
    if(min_size < *size)
        return ptr;

    min_size= FFMAX(17*min_size/16 + 32, min_size);

    ptr= av_realloc(ptr, min_size);
    if(!ptr) //we could set this to the unmodified min_size but this is safer if the user lost the ptr and uses NULL now
        min_size= 0;

    *size= min_size;

    return ptr;
}

static inline int ff_fast_malloc(void *ptr, unsigned int *size, size_t min_size, int zero_realloc)
{
    void **p = ptr;
    if (min_size < *size)
        return 0;
    min_size= FFMAX(17*min_size/16 + 32, min_size);
    av_free(*p);
    *p = zero_realloc ? av_mallocz(min_size) : av_malloc(min_size);
    if (!*p) min_size = 0;
    *size= min_size;
    return 1;
}

void av_fast_malloc(void *ptr, unsigned int *size, size_t min_size)
{
    ff_fast_malloc(ptr, size, min_size, 0);
}

void av_fast_padded_malloc(void *ptr, unsigned int *size, size_t min_size)
{
    uint8_t **p = ptr;
    if (min_size > SIZE_MAX - FF_INPUT_BUFFER_PADDING_SIZE) {
        av_freep(p);
        *size = 0;
        return;
    }
    if (!ff_fast_malloc(p, size, min_size + FF_INPUT_BUFFER_PADDING_SIZE, 1))
        memset(*p + min_size, 0, FF_INPUT_BUFFER_PADDING_SIZE);
}

/* encoder management */
static AVCodec *first_avcodec = NULL;

AVCodec *av_codec_next(AVCodec *c){
    if(c) return c->next;
    else  return first_avcodec;
}

static void avcodec_init(void)
{
    static int initialized = 0;

    if (initialized != 0)
        return;
    initialized = 1;

    ff_dsputil_static_init();
}

int av_codec_is_encoder(AVCodec *codec)
{
    return codec && (codec->encode || codec->encode2);
}

int av_codec_is_decoder(AVCodec *codec)
{
    return codec && codec->decode;
}

void avcodec_register(AVCodec *codec)
{
    AVCodec **p;
    avcodec_init();
    p = &first_avcodec;
    while (*p != NULL) p = &(*p)->next;
    *p = codec;
    codec->next = NULL;

    if (codec->init_static_data)
        codec->init_static_data(codec);
}

unsigned avcodec_get_edge_width(void)
{
    return EDGE_WIDTH;
}

void avcodec_set_dimensions(AVCodecContext *s, int width, int height){
    s->coded_width = width;
    s->coded_height= height;
    s->width = -((-width )>>s->lowres);
    s->height= -((-height)>>s->lowres);
}

#define INTERNAL_BUFFER_SIZE (32+1)

void avcodec_align_dimensions2(AVCodecContext *s, int *width, int *height,
                               int linesize_align[AV_NUM_DATA_POINTERS])
{
    int i;
    int w_align= 1;
    int h_align= 1;

    switch(s->pix_fmt){
    case PIX_FMT_YUV420P:
    case PIX_FMT_YUYV422:
    case PIX_FMT_UYVY422:
    case PIX_FMT_YUV422P:
    case PIX_FMT_YUV440P:
    case PIX_FMT_YUV444P:
    case PIX_FMT_GBRP:
    case PIX_FMT_GRAY8:
    case PIX_FMT_GRAY16BE:
    case PIX_FMT_GRAY16LE:
    case PIX_FMT_YUVJ420P:
    case PIX_FMT_YUVJ422P:
    case PIX_FMT_YUVJ440P:
    case PIX_FMT_YUVJ444P:
    case PIX_FMT_YUVA420P:
    case PIX_FMT_YUVA444P:
    case PIX_FMT_YUV420P9LE:
    case PIX_FMT_YUV420P9BE:
    case PIX_FMT_YUV420P10LE:
    case PIX_FMT_YUV420P10BE:
    case PIX_FMT_YUV422P9LE:
    case PIX_FMT_YUV422P9BE:
    case PIX_FMT_YUV422P10LE:
    case PIX_FMT_YUV422P10BE:
    case PIX_FMT_YUV444P9LE:
    case PIX_FMT_YUV444P9BE:
    case PIX_FMT_YUV444P10LE:
    case PIX_FMT_YUV444P10BE:
    case PIX_FMT_GBRP9LE:
    case PIX_FMT_GBRP9BE:
    case PIX_FMT_GBRP10LE:
    case PIX_FMT_GBRP10BE:
        w_align = 16; //FIXME assume 16 pixel per macroblock
        h_align = 16 * 2; // interlaced needs 2 macroblocks height
        break;
    case PIX_FMT_YUV411P:
    case PIX_FMT_UYYVYY411:
        w_align=32;
        h_align=8;
        break;
    case PIX_FMT_YUV410P:
        if(s->codec_id == CODEC_ID_SVQ1){
            w_align=64;
            h_align=64;
        }
    case PIX_FMT_RGB555:
        if(s->codec_id == CODEC_ID_RPZA){
            w_align=4;
            h_align=4;
        }
    case PIX_FMT_PAL8:
    case PIX_FMT_BGR8:
    case PIX_FMT_RGB8:
        if(s->codec_id == CODEC_ID_SMC){
            w_align=4;
            h_align=4;
        }
        break;
    case PIX_FMT_BGR24:
        if((s->codec_id == CODEC_ID_MSZH) || (s->codec_id == CODEC_ID_ZLIB)){
            w_align=4;
            h_align=4;
        }
        break;
    default:
        w_align= 1;
        h_align= 1;
        break;
    }

    if(s->codec_id == CODEC_ID_IFF_ILBM || s->codec_id == CODEC_ID_IFF_BYTERUN1){
        w_align= FFMAX(w_align, 8);
    }

    *width = FFALIGN(*width , w_align);
    *height= FFALIGN(*height, h_align);
    if(s->codec_id == CODEC_ID_H264 || s->lowres)
        *height+=2; // some of the optimized chroma MC reads one line too much
                    // which is also done in mpeg decoders with lowres > 0

    for (i = 0; i < 4; i++)
        linesize_align[i] = STRIDE_ALIGN;
}

void avcodec_align_dimensions(AVCodecContext *s, int *width, int *height){
    int chroma_shift = av_pix_fmt_descriptors[s->pix_fmt].log2_chroma_w;
    int linesize_align[AV_NUM_DATA_POINTERS];
    int align;
    avcodec_align_dimensions2(s, width, height, linesize_align);
    align = FFMAX(linesize_align[0], linesize_align[3]);
    linesize_align[1] <<= chroma_shift;
    linesize_align[2] <<= chroma_shift;
    align = FFMAX3(align, linesize_align[1], linesize_align[2]);
    *width=FFALIGN(*width, align);
}

void ff_init_buffer_info(AVCodecContext *s, AVFrame *pic)
{
    if (s->pkt) {
        pic->pkt_pts = s->pkt->pts;
        pic->pkt_pos = s->pkt->pos;
    } else {
        pic->pkt_pts = AV_NOPTS_VALUE;
        pic->pkt_pos = -1;
    }
    pic->reordered_opaque= s->reordered_opaque;
    pic->sample_aspect_ratio = s->sample_aspect_ratio;
    pic->width               = s->width;
    pic->height              = s->height;
    pic->format              = s->pix_fmt;
}

int avcodec_fill_audio_frame(AVFrame *frame, int nb_channels,
                             enum AVSampleFormat sample_fmt, const uint8_t *buf,
                             int buf_size, int align)
{
    int ch, planar, needed_size, ret = 0;

    needed_size = av_samples_get_buffer_size(NULL, nb_channels,
                                             frame->nb_samples, sample_fmt,
                                             align);
    if (buf_size < needed_size)
        return AVERROR(EINVAL);

    planar = av_sample_fmt_is_planar(sample_fmt);
    if (planar && nb_channels > AV_NUM_DATA_POINTERS) {
        if (!(frame->extended_data = av_mallocz(nb_channels *
                                                sizeof(*frame->extended_data))))
            return AVERROR(ENOMEM);
    } else {
        frame->extended_data = frame->data;
    }

    if ((ret = av_samples_fill_arrays(frame->extended_data, &frame->linesize[0],
                                      buf, nb_channels, frame->nb_samples,
                                      sample_fmt, align)) < 0) {
        if (frame->extended_data != frame->data)
            av_freep(&frame->extended_data);
        return ret;
    }
    if (frame->extended_data != frame->data) {
        for (ch = 0; ch < AV_NUM_DATA_POINTERS; ch++)
            frame->data[ch] = frame->extended_data[ch];
    }

    return ret;
}

static int audio_get_buffer(AVCodecContext *avctx, AVFrame *frame)
{
    AVCodecInternal *avci = avctx->internal;
    InternalBuffer *buf;
    int buf_size, ret;

    buf_size = av_samples_get_buffer_size(NULL, avctx->channels,
                                          frame->nb_samples, avctx->sample_fmt,
                                          32);
    if (buf_size < 0)
        return AVERROR(EINVAL);

    /* allocate InternalBuffer if needed */
    if (!avci->buffer) {
        avci->buffer = av_mallocz(sizeof(InternalBuffer));
        if (!avci->buffer)
            return AVERROR(ENOMEM);
    }
    buf = avci->buffer;

    /* if there is a previously-used internal buffer, check its size and
       channel count to see if we can reuse it */
    if (buf->extended_data) {
        /* if current buffer is too small, free it */
        if (buf->extended_data[0] && buf_size > buf->audio_data_size) {
            av_free(buf->extended_data[0]);
            if (buf->extended_data != buf->data)
                av_freep(&buf->extended_data);
            buf->extended_data = NULL;
            buf->data[0] = NULL;
        }
        /* if number of channels has changed, reset and/or free extended data
           pointers but leave data buffer in buf->data[0] for reuse */
        if (buf->nb_channels != avctx->channels) {
            if (buf->extended_data != buf->data)
                av_free(buf->extended_data);
            buf->extended_data = NULL;
        }
    }

    /* if there is no previous buffer or the previous buffer cannot be used
       as-is, allocate a new buffer and/or rearrange the channel pointers */
    if (!buf->extended_data) {
        if (!buf->data[0]) {
            if (!(buf->data[0] = av_mallocz(buf_size)))
                return AVERROR(ENOMEM);
            buf->audio_data_size = buf_size;
        }
        if ((ret = avcodec_fill_audio_frame(frame, avctx->channels,
                                            avctx->sample_fmt, buf->data[0],
                                            buf->audio_data_size, 32)))
            return ret;

        if (frame->extended_data == frame->data)
            buf->extended_data = buf->data;
        else
            buf->extended_data = frame->extended_data;
        memcpy(buf->data, frame->data, sizeof(frame->data));
        buf->linesize[0] = frame->linesize[0];
        buf->nb_channels = avctx->channels;
    } else {
        /* copy InternalBuffer info to the AVFrame */
        frame->extended_data = buf->extended_data;
        frame->linesize[0]   = buf->linesize[0];
        memcpy(frame->data, buf->data, sizeof(frame->data));
    }

    frame->type          = FF_BUFFER_TYPE_INTERNAL;

    if (avctx->pkt) {
        frame->pkt_pts = avctx->pkt->pts;
        frame->pkt_pos = avctx->pkt->pos;
    } else {
        frame->pkt_pts = AV_NOPTS_VALUE;
        frame->pkt_pos = -1;
    }

    frame->reordered_opaque = avctx->reordered_opaque;

    if (avctx->debug & FF_DEBUG_BUFFERS)
        av_log(avctx, AV_LOG_DEBUG, "default_get_buffer called on frame %p, "
               "internal audio buffer used\n", frame);

    return 0;
}

static int video_get_buffer(AVCodecContext *s, AVFrame *pic)
{
    int i;
    int w= s->width;
    int h= s->height;
    InternalBuffer *buf;
    AVCodecInternal *avci = s->internal;

    if(pic->data[0]!=NULL) {
        av_log(s, AV_LOG_ERROR, "pic->data[0]!=NULL in avcodec_default_get_buffer\n");
        return -1;
    }
    if(avci->buffer_count >= INTERNAL_BUFFER_SIZE) {
        av_log(s, AV_LOG_ERROR, "buffer_count overflow (missing release_buffer?)\n");
        return -1;
    }

    if(av_image_check_size(w, h, 0, s) || s->pix_fmt<0)
        return -1;

    if (!avci->buffer) {
        avci->buffer = av_mallocz((INTERNAL_BUFFER_SIZE+1) *
                                  sizeof(InternalBuffer));
    }

    buf = &avci->buffer[avci->buffer_count];

    if(buf->base[0] && (buf->width != w || buf->height != h || buf->pix_fmt != s->pix_fmt)){
        if(s->active_thread_type&FF_THREAD_FRAME) {
            av_log_missing_feature(s, "Width/height changing with frame threads is", 0);
            return -1;
        }

        for (i = 0; i < AV_NUM_DATA_POINTERS; i++) {
            av_freep(&buf->base[i]);
            buf->data[i]= NULL;
        }
    }

    if (!buf->base[0]) {
        int h_chroma_shift, v_chroma_shift;
        int size[4] = {0};
        int tmpsize;
        int unaligned;
        AVPicture picture;
        int stride_align[AV_NUM_DATA_POINTERS];
        const int pixel_size = av_pix_fmt_descriptors[s->pix_fmt].comp[0].step_minus1+1;

        avcodec_get_chroma_sub_sample(s->pix_fmt, &h_chroma_shift, &v_chroma_shift);

        avcodec_align_dimensions2(s, &w, &h, stride_align);

        if(!(s->flags&CODEC_FLAG_EMU_EDGE)){
            w+= EDGE_WIDTH*2;
            h+= EDGE_WIDTH*2;
        }

        do {
            // NOTE: do not align linesizes individually, this breaks e.g. assumptions
            // that linesize[0] == 2*linesize[1] in the MPEG-encoder for 4:2:2
            av_image_fill_linesizes(picture.linesize, s->pix_fmt, w);
            // increase alignment of w for next try (rhs gives the lowest bit set in w)
            w += w & ~(w-1);

            unaligned = 0;
            for (i=0; i<4; i++){
                unaligned |= picture.linesize[i] % stride_align[i];
            }
        } while (unaligned);

        tmpsize = av_image_fill_pointers(picture.data, s->pix_fmt, h, NULL, picture.linesize);
        if (tmpsize < 0)
            return -1;

        for (i=0; i<3 && picture.data[i+1]; i++)
            size[i] = picture.data[i+1] - picture.data[i];
        size[i] = tmpsize - (picture.data[i] - picture.data[0]);

        memset(buf->base, 0, sizeof(buf->base));
        memset(buf->data, 0, sizeof(buf->data));

        for(i=0; i<4 && size[i]; i++){
            const int h_shift= i==0 ? 0 : h_chroma_shift;
            const int v_shift= i==0 ? 0 : v_chroma_shift;

            buf->linesize[i]= picture.linesize[i];

            buf->base[i]= av_malloc(size[i]+16); //FIXME 16
            if(buf->base[i]==NULL) return -1;
            memset(buf->base[i], 128, size[i]);

            // no edge if EDGE EMU or not planar YUV
            if((s->flags&CODEC_FLAG_EMU_EDGE) || !size[2])
                buf->data[i] = buf->base[i];
            else
                buf->data[i] = buf->base[i] + FFALIGN((buf->linesize[i]*EDGE_WIDTH>>v_shift) + (pixel_size*EDGE_WIDTH>>h_shift), stride_align[i]);
        }
        for (; i < AV_NUM_DATA_POINTERS; i++) {
            buf->base[i] = buf->data[i] = NULL;
            buf->linesize[i] = 0;
        }
        if(size[1] && !size[2])
            ff_set_systematic_pal2((uint32_t*)buf->data[1], s->pix_fmt);
        buf->width  = s->width;
        buf->height = s->height;
        buf->pix_fmt= s->pix_fmt;
    }
    pic->type= FF_BUFFER_TYPE_INTERNAL;

    for (i = 0; i < AV_NUM_DATA_POINTERS; i++) {
        pic->base[i]= buf->base[i];
        pic->data[i]= buf->data[i];
        pic->linesize[i]= buf->linesize[i];
    }
    pic->extended_data = pic->data;
    avci->buffer_count++;

    if (s->pkt) {
        pic->pkt_pts = s->pkt->pts;
        pic->pkt_pos = s->pkt->pos;
    } else {
        pic->pkt_pts = AV_NOPTS_VALUE;
        pic->pkt_pos = -1;
    }
    pic->reordered_opaque= s->reordered_opaque;
    pic->sample_aspect_ratio = s->sample_aspect_ratio;
    pic->width               = s->width;
    pic->height              = s->height;
    pic->format              = s->pix_fmt;

    if(s->debug&FF_DEBUG_BUFFERS)
        av_log(s, AV_LOG_DEBUG, "default_get_buffer called on pic %p, %d "
               "buffers used\n", pic, avci->buffer_count);

    return 0;
}

int avcodec_default_get_buffer(AVCodecContext *avctx, AVFrame *frame)
{
    switch (avctx->codec_type) {
    case AVMEDIA_TYPE_VIDEO:
        return video_get_buffer(avctx, frame);
    case AVMEDIA_TYPE_AUDIO:
        return audio_get_buffer(avctx, frame);
    default:
        return -1;
    }
}

void avcodec_default_release_buffer(AVCodecContext *s, AVFrame *pic){
    int i;
    InternalBuffer *buf, *last;
    AVCodecInternal *avci = s->internal;

    assert(s->codec_type == AVMEDIA_TYPE_VIDEO);

    assert(pic->type==FF_BUFFER_TYPE_INTERNAL);
    assert(avci->buffer_count);

    if (avci->buffer) {
        buf = NULL; /* avoids warning */
        for (i = 0; i < avci->buffer_count; i++) { //just 3-5 checks so is not worth to optimize
            buf = &avci->buffer[i];
            if (buf->data[0] == pic->data[0])
                break;
        }
        assert(i < avci->buffer_count);
        avci->buffer_count--;
        last = &avci->buffer[avci->buffer_count];

        if (buf != last)
            FFSWAP(InternalBuffer, *buf, *last);
    }

    for (i = 0; i < AV_NUM_DATA_POINTERS; i++) {
        pic->data[i]=NULL;
//        pic->base[i]=NULL;
    }
//printf("R%X\n", pic->opaque);

    if(s->debug&FF_DEBUG_BUFFERS)
        av_log(s, AV_LOG_DEBUG, "default_release_buffer called on pic %p, %d "
               "buffers used\n", pic, avci->buffer_count);
}

int avcodec_default_reget_buffer(AVCodecContext *s, AVFrame *pic){
    AVFrame temp_pic;
    int i;

    assert(s->codec_type == AVMEDIA_TYPE_VIDEO);

    if (pic->data[0] && (pic->width != s->width || pic->height != s->height || pic->format != s->pix_fmt)) {
        av_log(s, AV_LOG_WARNING, "Picture changed from size:%dx%d fmt:%s to size:%dx%d fmt:%s in reget buffer()\n",
               pic->width, pic->height, av_get_pix_fmt_name(pic->format), s->width, s->height, av_get_pix_fmt_name(s->pix_fmt));
        s->release_buffer(s, pic);
    }

    ff_init_buffer_info(s, pic);

    /* If no picture return a new buffer */
    if(pic->data[0] == NULL) {
        /* We will copy from buffer, so must be readable */
        pic->buffer_hints |= FF_BUFFER_HINTS_READABLE;
        return s->get_buffer(s, pic);
    }

    assert(s->pix_fmt == pic->format);

    /* If internal buffer type return the same buffer */
    if(pic->type == FF_BUFFER_TYPE_INTERNAL) {
        return 0;
    }

    /*
     * Not internal type and reget_buffer not overridden, emulate cr buffer
     */
    temp_pic = *pic;
    for(i = 0; i < AV_NUM_DATA_POINTERS; i++)
        pic->data[i] = pic->base[i] = NULL;
    pic->opaque = NULL;
    /* Allocate new frame */
    if (s->get_buffer(s, pic))
        return -1;
    /* Copy image data from old buffer to new buffer */
    av_picture_copy((AVPicture*)pic, (AVPicture*)&temp_pic, s->pix_fmt, s->width,
             s->height);
    s->release_buffer(s, &temp_pic); // Release old frame
    return 0;
}

int avcodec_default_execute(AVCodecContext *c, int (*func)(AVCodecContext *c2, void *arg2),void *arg, int *ret, int count, int size){
    int i;

    for(i=0; i<count; i++){
        int r= func(c, (char*)arg + i*size);
        if(ret) ret[i]= r;
    }
    return 0;
}

int avcodec_default_execute2(AVCodecContext *c, int (*func)(AVCodecContext *c2, void *arg2, int jobnr, int threadnr),void *arg, int *ret, int count){
    int i;

    for(i=0; i<count; i++){
        int r= func(c, arg, i, 0);
        if(ret) ret[i]= r;
    }
    return 0;
}

enum PixelFormat avcodec_default_get_format(struct AVCodecContext *s, const enum PixelFormat *fmt){
    while (*fmt != PIX_FMT_NONE && ff_is_hwaccel_pix_fmt(*fmt))
        ++fmt;
    return fmt[0];
}

void avcodec_get_frame_defaults(AVFrame *pic){
    memset(pic, 0, sizeof(AVFrame));

    pic->pts = pic->pkt_dts = pic->pkt_pts = pic->best_effort_timestamp = AV_NOPTS_VALUE;
    pic->pkt_pos = -1;
    pic->key_frame= 1;
    pic->sample_aspect_ratio = (AVRational){0, 1};
    pic->format = -1;           /* unknown */
}

AVFrame *avcodec_alloc_frame(void){
    AVFrame *pic= av_malloc(sizeof(AVFrame));

    if(pic==NULL) return NULL;

    avcodec_get_frame_defaults(pic);

    return pic;
}

static void avcodec_get_subtitle_defaults(AVSubtitle *sub)
{
    memset(sub, 0, sizeof(*sub));
    sub->pts = AV_NOPTS_VALUE;
}

static int get_bit_rate(AVCodecContext *ctx)
{
    int bit_rate;
    int bits_per_sample;

    switch(ctx->codec_type) {
    case AVMEDIA_TYPE_VIDEO:
    case AVMEDIA_TYPE_DATA:
    case AVMEDIA_TYPE_SUBTITLE:
    case AVMEDIA_TYPE_ATTACHMENT:
        bit_rate = ctx->bit_rate;
        break;
    case AVMEDIA_TYPE_AUDIO:
        bits_per_sample = av_get_bits_per_sample(ctx->codec_id);
        bit_rate = bits_per_sample ? ctx->sample_rate * ctx->channels * bits_per_sample : ctx->bit_rate;
        break;
    default:
        bit_rate = 0;
        break;
    }
    return bit_rate;
}

#if FF_API_AVCODEC_OPEN
int attribute_align_arg avcodec_open(AVCodecContext *avctx, AVCodec *codec)
{
    return avcodec_open2(avctx, codec, NULL);
}
#endif

int attribute_align_arg avcodec_open2(AVCodecContext *avctx, AVCodec *codec, AVDictionary **options)
{
    int ret = 0;
    AVDictionary *tmp = NULL;

    if (avcodec_is_open(avctx))
        return 0;

    if ((!codec && !avctx->codec)) {
        av_log(avctx, AV_LOG_ERROR, "No codec provided to avcodec_open2().\n");
        return AVERROR(EINVAL);
    }
    if ((codec && avctx->codec && codec != avctx->codec)) {
        av_log(avctx, AV_LOG_ERROR, "This AVCodecContext was allocated for %s, "
               "but %s passed to avcodec_open2().\n", avctx->codec->name, codec->name);
        return AVERROR(EINVAL);
    }
    if (!codec)
        codec = avctx->codec;

    if (avctx->extradata_size < 0 || avctx->extradata_size >= FF_MAX_EXTRADATA_SIZE)
        return AVERROR(EINVAL);

    if (options)
        av_dict_copy(&tmp, *options, 0);

    /* If there is a user-supplied mutex locking routine, call it. */
    if (ff_lockmgr_cb) {
        if ((*ff_lockmgr_cb)(&codec_mutex, AV_LOCK_OBTAIN))
            return -1;
    }

    entangled_thread_counter++;
    if(entangled_thread_counter != 1){
        av_log(avctx, AV_LOG_ERROR, "insufficient thread locking around avcodec_open/close()\n");
        ret = -1;
        goto end;
    }

    avctx->internal = av_mallocz(sizeof(AVCodecInternal));
    if (!avctx->internal) {
        ret = AVERROR(ENOMEM);
        goto end;
    }

    if (codec->priv_data_size > 0) {
      if(!avctx->priv_data){
        avctx->priv_data = av_mallocz(codec->priv_data_size);
        if (!avctx->priv_data) {
            ret = AVERROR(ENOMEM);
            goto end;
        }
        if (codec->priv_class) {
            *(AVClass**)avctx->priv_data= codec->priv_class;
            av_opt_set_defaults(avctx->priv_data);
        }
      }
      if (codec->priv_class && (ret = av_opt_set_dict(avctx->priv_data, &tmp)) < 0)
          goto free_and_end;
    } else {
        avctx->priv_data = NULL;
    }
    if ((ret = av_opt_set_dict(avctx, &tmp)) < 0)
        goto free_and_end;

    if (codec->capabilities & CODEC_CAP_EXPERIMENTAL)
        if (avctx->strict_std_compliance > FF_COMPLIANCE_EXPERIMENTAL) {
            av_log(avctx, AV_LOG_ERROR, "Codec is experimental but experimental codecs are not enabled, see -strict -2\n");
            ret = -1;
            goto free_and_end;
        }

    //We only call avcodec_set_dimensions() for non h264 codecs so as not to overwrite previously setup dimensions
    if(!( avctx->coded_width && avctx->coded_height && avctx->width && avctx->height && avctx->codec_id == CODEC_ID_H264)){
    if(avctx->coded_width && avctx->coded_height)
        avcodec_set_dimensions(avctx, avctx->coded_width, avctx->coded_height);
    else if(avctx->width && avctx->height)
        avcodec_set_dimensions(avctx, avctx->width, avctx->height);
    }

    if ((avctx->coded_width || avctx->coded_height || avctx->width || avctx->height)
        && (  av_image_check_size(avctx->coded_width, avctx->coded_height, 0, avctx) < 0
           || av_image_check_size(avctx->width,       avctx->height,       0, avctx) < 0)) {
        av_log(avctx, AV_LOG_WARNING, "ignoring invalid width/height values\n");
        avcodec_set_dimensions(avctx, 0, 0);
    }

    /* if the decoder init function was already called previously,
       free the already allocated subtitle_header before overwriting it */
    if (av_codec_is_decoder(codec))
        av_freep(&avctx->subtitle_header);

#define SANE_NB_CHANNELS 128U
    if (avctx->channels > SANE_NB_CHANNELS) {
        ret = AVERROR(EINVAL);
        goto free_and_end;
    }

    avctx->codec = codec;
    if ((avctx->codec_type == AVMEDIA_TYPE_UNKNOWN || avctx->codec_type == codec->type) &&
        avctx->codec_id == CODEC_ID_NONE) {
        avctx->codec_type = codec->type;
        avctx->codec_id   = codec->id;
    }
    if (avctx->codec_id != codec->id || (avctx->codec_type != codec->type
                           && avctx->codec_type != AVMEDIA_TYPE_ATTACHMENT)) {
        av_log(avctx, AV_LOG_ERROR, "codec type or id mismatches\n");
        ret = AVERROR(EINVAL);
        goto free_and_end;
    }
    avctx->frame_number = 0;

    if (avctx->codec_type == AVMEDIA_TYPE_AUDIO &&
        (!avctx->time_base.num || !avctx->time_base.den)) {
        avctx->time_base.num = 1;
        avctx->time_base.den = avctx->sample_rate;
    }

    if (!HAVE_THREADS)
        av_log(avctx, AV_LOG_WARNING, "Warning: not compiled with thread support, using thread emulation\n");

    if (HAVE_THREADS && !avctx->thread_opaque) {
        ret = ff_thread_init(avctx);
        if (ret < 0) {
            goto free_and_end;
        }
    }
    if (!HAVE_THREADS && !(codec->capabilities & CODEC_CAP_AUTO_THREADS))
        avctx->thread_count = 1;

    if (avctx->codec->max_lowres < avctx->lowres || avctx->lowres < 0) {
        av_log(avctx, AV_LOG_ERROR, "The maximum value for lowres supported by the decoder is %d\n",
               avctx->codec->max_lowres);
        ret = AVERROR(EINVAL);
        goto free_and_end;
    }
    if (av_codec_is_encoder(avctx->codec)) {
        int i;
        if (avctx->codec->sample_fmts) {
            for (i = 0; avctx->codec->sample_fmts[i] != AV_SAMPLE_FMT_NONE; i++)
                if (avctx->sample_fmt == avctx->codec->sample_fmts[i])
                    break;
            if (avctx->codec->sample_fmts[i] == AV_SAMPLE_FMT_NONE) {
                av_log(avctx, AV_LOG_ERROR, "Specified sample_fmt is not supported.\n");
                ret = AVERROR(EINVAL);
                goto free_and_end;
            }
        }
        if (avctx->codec->pix_fmts) {
            for (i = 0; avctx->codec->pix_fmts[i] != PIX_FMT_NONE; i++)
                if (avctx->pix_fmt == avctx->codec->pix_fmts[i])
                    break;
            if (avctx->codec->pix_fmts[i] == PIX_FMT_NONE) {
                av_log(avctx, AV_LOG_ERROR, "Specified pix_fmt is not supported\n");
                ret = AVERROR(EINVAL);
                goto free_and_end;
            }
        }
        if (avctx->codec->supported_samplerates) {
            for (i = 0; avctx->codec->supported_samplerates[i] != 0; i++)
                if (avctx->sample_rate == avctx->codec->supported_samplerates[i])
                    break;
            if (avctx->codec->supported_samplerates[i] == 0) {
                av_log(avctx, AV_LOG_ERROR, "Specified sample_rate is not supported\n");
                ret = AVERROR(EINVAL);
                goto free_and_end;
            }
        }
        if (avctx->codec->channel_layouts) {
            if (!avctx->channel_layout) {
                av_log(avctx, AV_LOG_WARNING, "channel_layout not specified\n");
            } else {
                for (i = 0; avctx->codec->channel_layouts[i] != 0; i++)
                    if (avctx->channel_layout == avctx->codec->channel_layouts[i])
                        break;
                if (avctx->codec->channel_layouts[i] == 0) {
                    av_log(avctx, AV_LOG_ERROR, "Specified channel_layout is not supported\n");
                    ret = AVERROR(EINVAL);
                    goto free_and_end;
                }
            }
        }
        if (avctx->channel_layout && avctx->channels) {
            if (av_get_channel_layout_nb_channels(avctx->channel_layout) != avctx->channels) {
                av_log(avctx, AV_LOG_ERROR, "channel layout does not match number of channels\n");
                ret = AVERROR(EINVAL);
                goto free_and_end;
            }
        } else if (avctx->channel_layout) {
            avctx->channels = av_get_channel_layout_nb_channels(avctx->channel_layout);
        }
    }

    avctx->pts_correction_num_faulty_pts =
    avctx->pts_correction_num_faulty_dts = 0;
    avctx->pts_correction_last_pts =
    avctx->pts_correction_last_dts = INT64_MIN;

    if(avctx->codec->init && !(avctx->active_thread_type&FF_THREAD_FRAME)){
        ret = avctx->codec->init(avctx);
        if (ret < 0) {
            goto free_and_end;
        }
    }

    if (codec_is_decoder(avctx->codec) && !avctx->bit_rate)
        avctx->bit_rate = get_bit_rate(avctx);

    ret=0;
end:
    entangled_thread_counter--;

    /* Release any user-supplied mutex. */
    if (ff_lockmgr_cb) {
        (*ff_lockmgr_cb)(&codec_mutex, AV_LOCK_RELEASE);
    }
    if (options) {
        av_dict_free(options);
        *options = tmp;
    }

    return ret;
free_and_end:
    av_dict_free(&tmp);
    av_freep(&avctx->priv_data);
    av_freep(&avctx->internal);
    avctx->codec= NULL;
    goto end;
}

int ff_alloc_packet(AVPacket *avpkt, int size)
{
    if (size > INT_MAX - FF_INPUT_BUFFER_PADDING_SIZE)
        return AVERROR(EINVAL);

    if (avpkt->data) {
        void *destruct = avpkt->destruct;

        if (avpkt->size < size)
            return AVERROR(EINVAL);

        av_init_packet(avpkt);
        avpkt->destruct = destruct;
        avpkt->size = size;
        return 0;
    } else {
        return av_new_packet(avpkt, size);
    }
}

int attribute_align_arg avcodec_encode_audio2(AVCodecContext *avctx,
                                              AVPacket *avpkt,
                                              const AVFrame *frame,
                                              int *got_packet_ptr)
{
    int ret;
    int user_packet = !!avpkt->data;
    int nb_samples;

    *got_packet_ptr = 0;

    if (!(avctx->codec->capabilities & CODEC_CAP_DELAY) && !frame) {
        av_free_packet(avpkt);
        av_init_packet(avpkt);
        avpkt->size = 0;
        return 0;
    }

    /* check for valid frame size */
    if (frame) {
        nb_samples = frame->nb_samples;
        if (avctx->codec->capabilities & CODEC_CAP_SMALL_LAST_FRAME) {
            if (nb_samples > avctx->frame_size)
                return AVERROR(EINVAL);
        } else if (!(avctx->codec->capabilities & CODEC_CAP_VARIABLE_FRAME_SIZE)) {
            if (nb_samples != avctx->frame_size)
                return AVERROR(EINVAL);
        }
    } else {
        nb_samples = avctx->frame_size;
    }

    if (avctx->codec->encode2) {
        ret = avctx->codec->encode2(avctx, avpkt, frame, got_packet_ptr);
        if (!ret && *got_packet_ptr) {
            if (!(avctx->codec->capabilities & CODEC_CAP_DELAY)) {
                if (avpkt->pts == AV_NOPTS_VALUE)
                    avpkt->pts = frame->pts;
                if (!avpkt->duration)
                    avpkt->duration = ff_samples_to_time_base(avctx,
                                                              frame->nb_samples);
            }
            avpkt->dts = avpkt->pts;
        } else {
            avpkt->size = 0;
        }
    } else {
        /* for compatibility with encoders not supporting encode2(), we need to
           allocate a packet buffer if the user has not provided one or check
           the size otherwise */
        int fs_tmp   = 0;
        int buf_size = avpkt->size;
        if (!user_packet) {
            if (avctx->codec->capabilities & CODEC_CAP_VARIABLE_FRAME_SIZE) {
                av_assert0(av_get_bits_per_sample(avctx->codec_id) != 0);
                if (!frame)
                    return AVERROR(EINVAL);
                buf_size = nb_samples * avctx->channels *
                           av_get_bits_per_sample(avctx->codec_id) / 8;
            } else {
                /* this is a guess as to the required size.
                   if an encoder needs more than this, it should probably
                   implement encode2() */
                buf_size = 2 * avctx->frame_size * avctx->channels *
                           av_get_bytes_per_sample(avctx->sample_fmt);
                buf_size += FF_MIN_BUFFER_SIZE;
            }
        }
        if ((ret = ff_alloc_packet(avpkt, buf_size)))
            return ret;

        /* Encoders using AVCodec.encode() that support
           CODEC_CAP_SMALL_LAST_FRAME require avctx->frame_size to be set to
           the smaller size when encoding the last frame.
           This code can be removed once all encoders supporting
           CODEC_CAP_SMALL_LAST_FRAME use encode2() */
        if ((avctx->codec->capabilities & CODEC_CAP_SMALL_LAST_FRAME) &&
            nb_samples < avctx->frame_size) {
            fs_tmp = avctx->frame_size;
            avctx->frame_size = nb_samples;
        }

        /* encode the frame */
        ret = avctx->codec->encode(avctx, avpkt->data, avpkt->size,
                                   frame ? frame->data[0] : NULL);
        if (ret >= 0) {
            if (!ret) {
                /* no output. if the packet data was allocated by libavcodec,
                   free it */
                if (!user_packet)
                    av_freep(&avpkt->data);
            } else {
                if (avctx->coded_frame)
                    avpkt->pts = avpkt->dts = avctx->coded_frame->pts;
                /* Set duration for final small packet. This can be removed
                   once all encoders supporting CODEC_CAP_SMALL_LAST_FRAME use
                   encode2() */
                if (fs_tmp) {
                    avpkt->duration = ff_samples_to_time_base(avctx,
                                                              avctx->frame_size);
                }
            }
            avpkt->size = ret;
            *got_packet_ptr = (ret > 0);
            ret = 0;
        }

        if (fs_tmp)
            avctx->frame_size = fs_tmp;
    }
    if (!ret)
        avctx->frame_number++;

    if (ret < 0 || !*got_packet_ptr)
        av_free_packet(avpkt);

    /* NOTE: if we add any audio encoders which output non-keyframe packets,
             this needs to be moved to the encoders, but for now we can do it
             here to simplify things */
    avpkt->flags |= AV_PKT_FLAG_KEY;

    return ret;
}

#if FF_API_OLD_DECODE_AUDIO
int attribute_align_arg avcodec_encode_audio(AVCodecContext *avctx,
                                             uint8_t *buf, int buf_size,
                                             const short *samples)
{
    AVPacket pkt;
    AVFrame frame0;
    AVFrame *frame;
    int ret, samples_size, got_packet;

    av_init_packet(&pkt);
    pkt.data = buf;
    pkt.size = buf_size;

    if (samples) {
        frame = &frame0;
        avcodec_get_frame_defaults(frame);

        if (avctx->frame_size) {
            frame->nb_samples = avctx->frame_size;
        } else {
            /* if frame_size is not set, the number of samples must be
               calculated from the buffer size */
            int64_t nb_samples;
            if (!av_get_bits_per_sample(avctx->codec_id)) {
                av_log(avctx, AV_LOG_ERROR, "avcodec_encode_audio() does not "
                       "support this codec\n");
                return AVERROR(EINVAL);
            }
            nb_samples = (int64_t)buf_size * 8 /
                         (av_get_bits_per_sample(avctx->codec_id) *
                         avctx->channels);
            if (nb_samples >= INT_MAX)
                return AVERROR(EINVAL);
            frame->nb_samples = nb_samples;
        }

        /* it is assumed that the samples buffer is large enough based on the
           relevant parameters */
        samples_size = av_samples_get_buffer_size(NULL, avctx->channels,
                                                  frame->nb_samples,
                                                  avctx->sample_fmt, 1);
        if ((ret = avcodec_fill_audio_frame(frame, avctx->channels,
                                            avctx->sample_fmt,
                                            samples, samples_size, 1)))
            return ret;

        /* fabricate frame pts from sample count.
           this is needed because the avcodec_encode_audio() API does not have
           a way for the user to provide pts */
        if(avctx->sample_rate && avctx->time_base.num)
            frame->pts = ff_samples_to_time_base(avctx,
                                                avctx->internal->sample_count);
        else
            frame->pts = AV_NOPTS_VALUE;
        avctx->internal->sample_count += frame->nb_samples;
    } else {
        frame = NULL;
    }

    got_packet = 0;
    ret = avcodec_encode_audio2(avctx, &pkt, frame, &got_packet);
    if (!ret && got_packet && avctx->coded_frame) {
        avctx->coded_frame->pts       = pkt.pts;
        avctx->coded_frame->key_frame = !!(pkt.flags & AV_PKT_FLAG_KEY);
    }
    /* free any side data since we cannot return it */
    ff_packet_free_side_data(&pkt);

    if (frame && frame->extended_data != frame->data)
        av_freep(&frame->extended_data);

    return ret ? ret : pkt.size;
}
#endif

#if FF_API_OLD_ENCODE_VIDEO
int attribute_align_arg avcodec_encode_video(AVCodecContext *avctx, uint8_t *buf, int buf_size,
                         const AVFrame *pict)
{
    AVPacket pkt;
    int ret, got_packet = 0;

    if(buf_size < FF_MIN_BUFFER_SIZE){
        av_log(avctx, AV_LOG_ERROR, "buffer smaller than minimum size\n");
        return -1;
    }

    av_init_packet(&pkt);
    pkt.data = buf;
    pkt.size = buf_size;

    ret = avcodec_encode_video2(avctx, &pkt, pict, &got_packet);
    if (!ret && got_packet && avctx->coded_frame) {
        avctx->coded_frame->pts       = pkt.pts;
        avctx->coded_frame->key_frame = !!(pkt.flags & AV_PKT_FLAG_KEY);
    }

    /* free any side data since we cannot return it */
    if (pkt.side_data_elems > 0) {
        int i;
        for (i = 0; i < pkt.side_data_elems; i++)
            av_free(pkt.side_data[i].data);
        av_freep(&pkt.side_data);
        pkt.side_data_elems = 0;
    }

    return ret ? ret : pkt.size;
}
#endif

int attribute_align_arg avcodec_encode_video2(AVCodecContext *avctx,
                                              AVPacket *avpkt,
                                              const AVFrame *frame,
                                              int *got_packet_ptr)
{
    int ret;
    int user_packet = !!avpkt->data;
    void *new_data;

    *got_packet_ptr = 0;

    if (!(avctx->codec->capabilities & CODEC_CAP_DELAY) && !frame) {
        av_free_packet(avpkt);
        av_init_packet(avpkt);
        avpkt->size     = 0;
        return 0;
    }

    if (av_image_check_size(avctx->width, avctx->height, 0, avctx))
        return AVERROR(EINVAL);

    av_assert0(avctx->codec->encode2);

    ret = avctx->codec->encode2(avctx, avpkt, frame, got_packet_ptr);
    if (!ret) {
        if (!*got_packet_ptr)
            avpkt->size = 0;
        else if (!(avctx->codec->capabilities & CODEC_CAP_DELAY))
            avpkt->pts = avpkt->dts = frame->pts;

        if (!user_packet && avpkt->data &&
            avpkt->destruct == av_destruct_packet) {
            uint8_t *new_data = av_realloc(avpkt->data, avpkt->size + FF_INPUT_BUFFER_PADDING_SIZE);
            if (new_data)
                avpkt->data = new_data;
        }

        avctx->frame_number++;
    }

    if (ret < 0 || !*got_packet_ptr)
        av_free_packet(avpkt);

    emms_c();
    return ret;
}

int avcodec_encode_subtitle(AVCodecContext *avctx, uint8_t *buf, int buf_size,
                            const AVSubtitle *sub)
{
    int ret;
    if(sub->start_display_time) {
        av_log(avctx, AV_LOG_ERROR, "start_display_time must be 0.\n");
        return -1;
    }

    ret = avctx->codec->encode(avctx, buf, buf_size, sub);
    avctx->frame_number++;
    return ret;
}

/**
 * Attempt to guess proper monotonic timestamps for decoded video frames
 * which might have incorrect times. Input timestamps may wrap around, in
 * which case the output will as well.
 *
 * @param pts the pts field of the decoded AVPacket, as passed through
 * AVFrame.pkt_pts
 * @param dts the dts field of the decoded AVPacket
 * @return one of the input values, may be AV_NOPTS_VALUE
 */
static int64_t guess_correct_pts(AVCodecContext *ctx,
                                 int64_t reordered_pts, int64_t dts)
{
    int64_t pts = AV_NOPTS_VALUE;

    if (dts != AV_NOPTS_VALUE) {
        ctx->pts_correction_num_faulty_dts += dts <= ctx->pts_correction_last_dts;
        ctx->pts_correction_last_dts = dts;
    }
    if (reordered_pts != AV_NOPTS_VALUE) {
        ctx->pts_correction_num_faulty_pts += reordered_pts <= ctx->pts_correction_last_pts;
        ctx->pts_correction_last_pts = reordered_pts;
    }
    if ((ctx->pts_correction_num_faulty_pts<=ctx->pts_correction_num_faulty_dts || dts == AV_NOPTS_VALUE)
       && reordered_pts != AV_NOPTS_VALUE)
        pts = reordered_pts;
    else
        pts = dts;

    return pts;
}

static void apply_param_change(AVCodecContext *avctx, AVPacket *avpkt)
{
    int size = 0;
    const uint8_t *data;
    uint32_t flags;

    if (!(avctx->codec->capabilities & CODEC_CAP_PARAM_CHANGE))
        return;

    data = av_packet_get_side_data(avpkt, AV_PKT_DATA_PARAM_CHANGE, &size);
    if (!data || size < 4)
        return;
    flags = bytestream_get_le32(&data);
    size -= 4;
    if (size < 4) /* Required for any of the changes */
        return;
    if (flags & AV_SIDE_DATA_PARAM_CHANGE_CHANNEL_COUNT) {
        avctx->channels = bytestream_get_le32(&data);
        size -= 4;
    }
    if (flags & AV_SIDE_DATA_PARAM_CHANGE_CHANNEL_LAYOUT) {
        if (size < 8)
            return;
        avctx->channel_layout = bytestream_get_le64(&data);
        size -= 8;
    }
    if (size < 4)
        return;
    if (flags & AV_SIDE_DATA_PARAM_CHANGE_SAMPLE_RATE) {
        avctx->sample_rate = bytestream_get_le32(&data);
        size -= 4;
    }
    if (flags & AV_SIDE_DATA_PARAM_CHANGE_DIMENSIONS) {
        if (size < 8)
            return;
        avctx->width  = bytestream_get_le32(&data);
        avctx->height = bytestream_get_le32(&data);
        avcodec_set_dimensions(avctx, avctx->width, avctx->height);
        size -= 8;
    }
}

int attribute_align_arg avcodec_decode_video2(AVCodecContext *avctx, AVFrame *picture,
                         int *got_picture_ptr,
                         const AVPacket *avpkt)
{
    int ret;
    // copy to ensure we do not change avpkt
    AVPacket tmp = *avpkt;

    *got_picture_ptr= 0;
    if((avctx->coded_width||avctx->coded_height) && av_image_check_size(avctx->coded_width, avctx->coded_height, 0, avctx))
        return -1;

    if((avctx->codec->capabilities & CODEC_CAP_DELAY) || avpkt->size || (avctx->active_thread_type&FF_THREAD_FRAME)){
        int did_split = av_packet_split_side_data(&tmp);
        apply_param_change(avctx, &tmp);
        avctx->pkt = &tmp;
        if (HAVE_THREADS && avctx->active_thread_type&FF_THREAD_FRAME)
             ret = ff_thread_decode_frame(avctx, picture, got_picture_ptr,
                                          &tmp);
        else {
            ret = avctx->codec->decode(avctx, picture, got_picture_ptr,
                              &tmp);
            picture->pkt_dts= avpkt->dts;

            if(!avctx->has_b_frames){
            picture->pkt_pos= avpkt->pos;
            }
            //FIXME these should be under if(!avctx->has_b_frames)
            if (!picture->sample_aspect_ratio.num)
                picture->sample_aspect_ratio = avctx->sample_aspect_ratio;
            if (!picture->width)
                picture->width = avctx->width;
            if (!picture->height)
                picture->height = avctx->height;
            if (picture->format == PIX_FMT_NONE)
                picture->format = avctx->pix_fmt;
        }

        emms_c(); //needed to avoid an emms_c() call before every return;

        avctx->pkt = NULL;
        if (did_split)
            ff_packet_free_side_data(&tmp);

        if (*got_picture_ptr){
            avctx->frame_number++;
            picture->best_effort_timestamp = guess_correct_pts(avctx,
                                                            picture->pkt_pts,
                                                            picture->pkt_dts);
        }
    }else
        ret= 0;

    return ret;
}

#if FF_API_OLD_DECODE_AUDIO
int attribute_align_arg avcodec_decode_audio3(AVCodecContext *avctx, int16_t *samples,
                         int *frame_size_ptr,
                         AVPacket *avpkt)
{
    AVFrame frame;
    int ret, got_frame = 0;

    if (avctx->get_buffer != avcodec_default_get_buffer) {
        av_log(avctx, AV_LOG_ERROR, "Custom get_buffer() for use with"
               "avcodec_decode_audio3() detected. Overriding with avcodec_default_get_buffer\n");
        av_log(avctx, AV_LOG_ERROR, "Please port your application to "
               "avcodec_decode_audio4()\n");
        avctx->get_buffer = avcodec_default_get_buffer;
        avctx->release_buffer = avcodec_default_release_buffer;
    }

    ret = avcodec_decode_audio4(avctx, &frame, &got_frame, avpkt);

    if (ret >= 0 && got_frame) {
        int ch, plane_size;
        int planar = av_sample_fmt_is_planar(avctx->sample_fmt);
        int data_size = av_samples_get_buffer_size(&plane_size, avctx->channels,
                                                   frame.nb_samples,
                                                   avctx->sample_fmt, 1);
        if (*frame_size_ptr < data_size) {
            av_log(avctx, AV_LOG_ERROR, "output buffer size is too small for "
                   "the current frame (%d < %d)\n", *frame_size_ptr, data_size);
            return AVERROR(EINVAL);
        }

        memcpy(samples, frame.extended_data[0], plane_size);

        if (planar && avctx->channels > 1) {
            uint8_t *out = ((uint8_t *)samples) + plane_size;
            for (ch = 1; ch < avctx->channels; ch++) {
                memcpy(out, frame.extended_data[ch], plane_size);
                out += plane_size;
            }
        }
        *frame_size_ptr = data_size;
    } else {
        *frame_size_ptr = 0;
    }
    return ret;
}
#endif

int attribute_align_arg avcodec_decode_audio4(AVCodecContext *avctx,
                                              AVFrame *frame,
                                              int *got_frame_ptr,
                                              AVPacket *avpkt)
{
    int ret = 0;

    *got_frame_ptr = 0;

    if (!avpkt->data && avpkt->size) {
        av_log(avctx, AV_LOG_ERROR, "invalid packet: NULL data, size != 0\n");
        return AVERROR(EINVAL);
    }

    if ((avctx->codec->capabilities & CODEC_CAP_DELAY) || avpkt->size) {
        av_packet_split_side_data(avpkt);
        apply_param_change(avctx, avpkt);

        avctx->pkt = avpkt;
        ret = avctx->codec->decode(avctx, frame, got_frame_ptr, avpkt);
        if (ret >= 0 && *got_frame_ptr) {
            avctx->frame_number++;
            frame->pkt_dts = avpkt->dts;
            if (frame->format == AV_SAMPLE_FMT_NONE)
                frame->format = avctx->sample_fmt;
        }
    }
    return ret;
}

int avcodec_decode_subtitle2(AVCodecContext *avctx, AVSubtitle *sub,
                            int *got_sub_ptr,
                            AVPacket *avpkt)
{
    int ret;

    avctx->pkt = avpkt;
    *got_sub_ptr = 0;
    avcodec_get_subtitle_defaults(sub);
    ret = avctx->codec->decode(avctx, sub, got_sub_ptr, avpkt);
    if (*got_sub_ptr)
        avctx->frame_number++;
    return ret;
}

void avsubtitle_free(AVSubtitle *sub)
{
    int i;

    for (i = 0; i < sub->num_rects; i++)
    {
        av_freep(&sub->rects[i]->pict.data[0]);
        av_freep(&sub->rects[i]->pict.data[1]);
        av_freep(&sub->rects[i]->pict.data[2]);
        av_freep(&sub->rects[i]->pict.data[3]);
        av_freep(&sub->rects[i]->text);
        av_freep(&sub->rects[i]->ass);
        av_freep(&sub->rects[i]);
    }

    av_freep(&sub->rects);

    memset(sub, 0, sizeof(AVSubtitle));
}

av_cold int avcodec_close(AVCodecContext *avctx)
{
    /* If there is a user-supplied mutex locking routine, call it. */
    if (ff_lockmgr_cb) {
        if ((*ff_lockmgr_cb)(&codec_mutex, AV_LOCK_OBTAIN))
            return -1;
    }

    entangled_thread_counter++;
    if(entangled_thread_counter != 1){
        av_log(avctx, AV_LOG_ERROR, "insufficient thread locking around avcodec_open/close()\n");
        entangled_thread_counter--;
        return -1;
    }

    if (avcodec_is_open(avctx)) {
        if (HAVE_THREADS && avctx->thread_opaque)
            ff_thread_free(avctx);
        if (avctx->codec && avctx->codec->close)
            avctx->codec->close(avctx);
        avcodec_default_free_buffers(avctx);
        avctx->coded_frame = NULL;
        av_freep(&avctx->internal);
    }

    if (avctx->priv_data && avctx->codec && avctx->codec->priv_class)
        av_opt_free(avctx->priv_data);
    av_opt_free(avctx);
    av_freep(&avctx->priv_data);
    if (av_codec_is_encoder(avctx->codec))
        av_freep(&avctx->extradata);
    avctx->codec = NULL;
    avctx->active_thread_type = 0;
    entangled_thread_counter--;

    /* Release any user-supplied mutex. */
    if (ff_lockmgr_cb) {
        (*ff_lockmgr_cb)(&codec_mutex, AV_LOCK_RELEASE);
    }
    return 0;
}

static enum CodecID remap_deprecated_codec_id(enum CodecID id)
{
    switch(id){
        //This is for future deprecatec codec ids, its empty since
        //last major bump but will fill up again over time, please dont remove it
//         case CODEC_ID_UTVIDEO_DEPRECATED: return CODEC_ID_UTVIDEO;
        default                         : return id;
    }
}

AVCodec *avcodec_find_encoder(enum CodecID id)
{
    AVCodec *p, *experimental=NULL;
    p = first_avcodec;
    id= remap_deprecated_codec_id(id);
    while (p) {
        if (av_codec_is_encoder(p) && p->id == id) {
            if (p->capabilities & CODEC_CAP_EXPERIMENTAL && !experimental) {
                experimental = p;
            } else
                return p;
        }
        p = p->next;
    }
    return experimental;
}

AVCodec *avcodec_find_encoder_by_name(const char *name)
{
    AVCodec *p;
    if (!name)
        return NULL;
    p = first_avcodec;
    while (p) {
        if (av_codec_is_encoder(p) && strcmp(name,p->name) == 0)
            return p;
        p = p->next;
    }
    return NULL;
}

AVCodec *avcodec_find_decoder(enum CodecID id)
{
    AVCodec *p, *experimental=NULL;
    p = first_avcodec;
    id= remap_deprecated_codec_id(id);
    while (p) {
<<<<<<< HEAD
        if (codec_is_decoder(p) && p->id == id) {
            if (p->capabilities & CODEC_CAP_EXPERIMENTAL && !experimental) {
                experimental = p;
            } else
                return p;
        }
=======
        if (av_codec_is_decoder(p) && p->id == id)
            return p;
>>>>>>> 3faa141d
        p = p->next;
    }
    return experimental;
}

AVCodec *avcodec_find_decoder_by_name(const char *name)
{
    AVCodec *p;
    if (!name)
        return NULL;
    p = first_avcodec;
    while (p) {
        if (av_codec_is_decoder(p) && strcmp(name,p->name) == 0)
            return p;
        p = p->next;
    }
    return NULL;
}

const char *avcodec_get_name(enum CodecID id)
{
    AVCodec *codec;

#if !CONFIG_SMALL
    switch (id) {
#include "libavcodec/codec_names.h"
    }
    av_log(NULL, AV_LOG_WARNING, "Codec 0x%x is not in the full list.\n", id);
#endif
    codec = avcodec_find_decoder(id);
    if (codec)
        return codec->name;
    codec = avcodec_find_encoder(id);
    if (codec)
        return codec->name;
    return "unknown_codec";
}

size_t av_get_codec_tag_string(char *buf, size_t buf_size, unsigned int codec_tag)
{
    int i, len, ret = 0;

    for (i = 0; i < 4; i++) {
        len = snprintf(buf, buf_size,
                       isprint(codec_tag&0xFF) ? "%c" : "[%d]", codec_tag&0xFF);
        buf      += len;
        buf_size  = buf_size > len ? buf_size - len : 0;
        ret      += len;
        codec_tag>>=8;
    }
    return ret;
}

void avcodec_string(char *buf, int buf_size, AVCodecContext *enc, int encode)
{
    const char *codec_type;
    const char *codec_name;
    const char *profile = NULL;
    AVCodec *p;
    int bitrate;
    AVRational display_aspect_ratio;

    if (!buf || buf_size <= 0)
        return;
    codec_type = av_get_media_type_string(enc->codec_type);
    codec_name = avcodec_get_name(enc->codec_id);
    if (enc->profile != FF_PROFILE_UNKNOWN) {
        p = encode ? avcodec_find_encoder(enc->codec_id) :
                     avcodec_find_decoder(enc->codec_id);
        if (p)
            profile = av_get_profile_name(p, enc->profile);
    }

    snprintf(buf, buf_size, "%s: %s%s", codec_type ? codec_type : "unknown",
             codec_name, enc->mb_decision ? " (hq)" : "");
    buf[0] ^= 'a' ^ 'A'; /* first letter in uppercase */
    if (profile)
        snprintf(buf + strlen(buf), buf_size - strlen(buf), " (%s)", profile);
    if (enc->codec_tag) {
        char tag_buf[32];
        av_get_codec_tag_string(tag_buf, sizeof(tag_buf), enc->codec_tag);
        snprintf(buf + strlen(buf), buf_size - strlen(buf),
                 " (%s / 0x%04X)", tag_buf, enc->codec_tag);
    }
    switch(enc->codec_type) {
    case AVMEDIA_TYPE_VIDEO:
        if (enc->pix_fmt != PIX_FMT_NONE) {
            snprintf(buf + strlen(buf), buf_size - strlen(buf),
                     ", %s",
                     av_get_pix_fmt_name(enc->pix_fmt));
        }
        if (enc->width) {
            snprintf(buf + strlen(buf), buf_size - strlen(buf),
                     ", %dx%d",
                     enc->width, enc->height);
            if (enc->sample_aspect_ratio.num) {
                av_reduce(&display_aspect_ratio.num, &display_aspect_ratio.den,
                          enc->width*enc->sample_aspect_ratio.num,
                          enc->height*enc->sample_aspect_ratio.den,
                          1024*1024);
                snprintf(buf + strlen(buf), buf_size - strlen(buf),
                         " [SAR %d:%d DAR %d:%d]",
                         enc->sample_aspect_ratio.num, enc->sample_aspect_ratio.den,
                         display_aspect_ratio.num, display_aspect_ratio.den);
            }
            if(av_log_get_level() >= AV_LOG_DEBUG){
                int g= av_gcd(enc->time_base.num, enc->time_base.den);
                snprintf(buf + strlen(buf), buf_size - strlen(buf),
                     ", %d/%d",
                     enc->time_base.num/g, enc->time_base.den/g);
            }
        }
        if (encode) {
            snprintf(buf + strlen(buf), buf_size - strlen(buf),
                     ", q=%d-%d", enc->qmin, enc->qmax);
        }
        break;
    case AVMEDIA_TYPE_AUDIO:
        if (enc->sample_rate) {
            snprintf(buf + strlen(buf), buf_size - strlen(buf),
                     ", %d Hz", enc->sample_rate);
        }
        av_strlcat(buf, ", ", buf_size);
        av_get_channel_layout_string(buf + strlen(buf), buf_size - strlen(buf), enc->channels, enc->channel_layout);
        if (enc->sample_fmt != AV_SAMPLE_FMT_NONE) {
            snprintf(buf + strlen(buf), buf_size - strlen(buf),
                     ", %s", av_get_sample_fmt_name(enc->sample_fmt));
        }
        break;
    default:
        return;
    }
    if (encode) {
        if (enc->flags & CODEC_FLAG_PASS1)
            snprintf(buf + strlen(buf), buf_size - strlen(buf),
                     ", pass 1");
        if (enc->flags & CODEC_FLAG_PASS2)
            snprintf(buf + strlen(buf), buf_size - strlen(buf),
                     ", pass 2");
    }
    bitrate = get_bit_rate(enc);
    if (bitrate != 0) {
        snprintf(buf + strlen(buf), buf_size - strlen(buf),
                 ", %d kb/s", bitrate / 1000);
    }
}

const char *av_get_profile_name(const AVCodec *codec, int profile)
{
    const AVProfile *p;
    if (profile == FF_PROFILE_UNKNOWN || !codec->profiles)
        return NULL;

    for (p = codec->profiles; p->profile != FF_PROFILE_UNKNOWN; p++)
        if (p->profile == profile)
            return p->name;

    return NULL;
}

unsigned avcodec_version( void )
{
//    av_assert0(CODEC_ID_V410==164);
    av_assert0(CODEC_ID_PCM_S8_PLANAR==65563);
    av_assert0(CODEC_ID_ADPCM_G722==69660);
//     av_assert0(CODEC_ID_BMV_AUDIO==86071);
    av_assert0(CODEC_ID_SRT==94216);
    av_assert0(LIBAVCODEC_VERSION_MICRO >= 100);

  return LIBAVCODEC_VERSION_INT;
}

const char *avcodec_configuration(void)
{
    return FFMPEG_CONFIGURATION;
}

const char *avcodec_license(void)
{
#define LICENSE_PREFIX "libavcodec license: "
    return LICENSE_PREFIX FFMPEG_LICENSE + sizeof(LICENSE_PREFIX) - 1;
}

void avcodec_flush_buffers(AVCodecContext *avctx)
{
    if(HAVE_THREADS && avctx->active_thread_type&FF_THREAD_FRAME)
        ff_thread_flush(avctx);
    else if(avctx->codec->flush)
        avctx->codec->flush(avctx);
}

static void video_free_buffers(AVCodecContext *s)
{
    AVCodecInternal *avci = s->internal;
    int i, j;

    if (!avci->buffer)
        return;

    if (avci->buffer_count)
        av_log(s, AV_LOG_WARNING, "Found %i unreleased buffers!\n",
               avci->buffer_count);
    for(i=0; i<INTERNAL_BUFFER_SIZE; i++){
        InternalBuffer *buf = &avci->buffer[i];
        for(j=0; j<4; j++){
            av_freep(&buf->base[j]);
            buf->data[j]= NULL;
        }
    }
    av_freep(&avci->buffer);

    avci->buffer_count=0;
}

static void audio_free_buffers(AVCodecContext *avctx)
{
    AVCodecInternal *avci = avctx->internal;
    InternalBuffer *buf;

    if (!avci->buffer)
        return;
    buf = avci->buffer;

    if (buf->extended_data) {
        av_free(buf->extended_data[0]);
        if (buf->extended_data != buf->data)
            av_freep(&buf->extended_data);
    }
    av_freep(&avci->buffer);
}

void avcodec_default_free_buffers(AVCodecContext *avctx)
{
    switch (avctx->codec_type) {
    case AVMEDIA_TYPE_VIDEO:
        video_free_buffers(avctx);
        break;
    case AVMEDIA_TYPE_AUDIO:
        audio_free_buffers(avctx);
        break;
    default:
        break;
    }
}

int av_get_bits_per_sample(enum CodecID codec_id){
    switch(codec_id){
    case CODEC_ID_ADPCM_SBPRO_2:
        return 2;
    case CODEC_ID_ADPCM_SBPRO_3:
        return 3;
    case CODEC_ID_ADPCM_SBPRO_4:
    case CODEC_ID_ADPCM_CT:
    case CODEC_ID_ADPCM_IMA_APC:
    case CODEC_ID_ADPCM_IMA_WAV:
    case CODEC_ID_ADPCM_IMA_QT:
    case CODEC_ID_ADPCM_SWF:
    case CODEC_ID_ADPCM_MS:
    case CODEC_ID_ADPCM_YAMAHA:
    case CODEC_ID_ADPCM_G722:
        return 4;
    case CODEC_ID_PCM_ALAW:
    case CODEC_ID_PCM_MULAW:
    case CODEC_ID_PCM_S8:
    case CODEC_ID_PCM_U8:
    case CODEC_ID_PCM_ZORK:
        return 8;
    case CODEC_ID_PCM_S16BE:
    case CODEC_ID_PCM_S16LE:
    case CODEC_ID_PCM_S16LE_PLANAR:
    case CODEC_ID_PCM_U16BE:
    case CODEC_ID_PCM_U16LE:
        return 16;
    case CODEC_ID_PCM_S24DAUD:
    case CODEC_ID_PCM_S24BE:
    case CODEC_ID_PCM_S24LE:
    case CODEC_ID_PCM_U24BE:
    case CODEC_ID_PCM_U24LE:
        return 24;
    case CODEC_ID_PCM_S32BE:
    case CODEC_ID_PCM_S32LE:
    case CODEC_ID_PCM_U32BE:
    case CODEC_ID_PCM_U32LE:
    case CODEC_ID_PCM_F32BE:
    case CODEC_ID_PCM_F32LE:
        return 32;
    case CODEC_ID_PCM_F64BE:
    case CODEC_ID_PCM_F64LE:
        return 64;
    default:
        return 0;
    }
}

enum CodecID av_get_pcm_codec(enum AVSampleFormat fmt, int be)
{
    static const enum CodecID map[AV_SAMPLE_FMT_NB][2] = {
        [AV_SAMPLE_FMT_U8  ] = { CODEC_ID_PCM_U8,    CODEC_ID_PCM_U8    },
        [AV_SAMPLE_FMT_S16 ] = { CODEC_ID_PCM_S16LE, CODEC_ID_PCM_S16BE },
        [AV_SAMPLE_FMT_S32 ] = { CODEC_ID_PCM_S32LE, CODEC_ID_PCM_S32BE },
        [AV_SAMPLE_FMT_FLT ] = { CODEC_ID_PCM_F32LE, CODEC_ID_PCM_F32BE },
        [AV_SAMPLE_FMT_DBL ] = { CODEC_ID_PCM_F64LE, CODEC_ID_PCM_F64BE },
        [AV_SAMPLE_FMT_U8P ] = { CODEC_ID_PCM_U8,    CODEC_ID_PCM_U8    },
        [AV_SAMPLE_FMT_S16P] = { CODEC_ID_PCM_S16LE, CODEC_ID_PCM_S16BE },
        [AV_SAMPLE_FMT_S32P] = { CODEC_ID_PCM_S32LE, CODEC_ID_PCM_S32BE },
        [AV_SAMPLE_FMT_FLTP] = { CODEC_ID_PCM_F32LE, CODEC_ID_PCM_F32BE },
        [AV_SAMPLE_FMT_DBLP] = { CODEC_ID_PCM_F64LE, CODEC_ID_PCM_F64BE },
    };
    if (fmt < 0 || fmt >= AV_SAMPLE_FMT_NB)
        return CODEC_ID_NONE;
    if (be < 0 || be > 1)
        be = AV_NE(1, 0);
    return map[fmt][be];
}

#if !HAVE_THREADS
int ff_thread_init(AVCodecContext *s){
    return -1;
}
#endif

unsigned int av_xiphlacing(unsigned char *s, unsigned int v)
{
    unsigned int n = 0;

    while(v >= 0xff) {
        *s++ = 0xff;
        v -= 0xff;
        n++;
    }
    *s = v;
    n++;
    return n;
}

int ff_match_2uint16(const uint16_t (*tab)[2], int size, int a, int b){
    int i;
    for(i=0; i<size && !(tab[i][0]==a && tab[i][1]==b); i++);
    return i;
}

void av_log_missing_feature(void *avc, const char *feature, int want_sample)
{
    av_log(avc, AV_LOG_WARNING, "%s not implemented. Update your FFmpeg "
            "version to the newest one from Git. If the problem still "
            "occurs, it means that your file has a feature which has not "
            "been implemented.\n", feature);
    if(want_sample)
        av_log_ask_for_sample(avc, NULL);
}

void av_log_ask_for_sample(void *avc, const char *msg, ...)
{
    va_list argument_list;

    va_start(argument_list, msg);

    if (msg)
        av_vlog(avc, AV_LOG_WARNING, msg, argument_list);
    av_log(avc, AV_LOG_WARNING, "If you want to help, upload a sample "
            "of this file to ftp://upload.ffmpeg.org/MPlayer/incoming/ "
            "and contact the ffmpeg-devel mailing list.\n");

    va_end(argument_list);
}

static AVHWAccel *first_hwaccel = NULL;

void av_register_hwaccel(AVHWAccel *hwaccel)
{
    AVHWAccel **p = &first_hwaccel;
    while (*p)
        p = &(*p)->next;
    *p = hwaccel;
    hwaccel->next = NULL;
}

AVHWAccel *av_hwaccel_next(AVHWAccel *hwaccel)
{
    return hwaccel ? hwaccel->next : first_hwaccel;
}

AVHWAccel *ff_find_hwaccel(enum CodecID codec_id, enum PixelFormat pix_fmt)
{
    AVHWAccel *hwaccel=NULL;

    while((hwaccel= av_hwaccel_next(hwaccel))){
        if (   hwaccel->id      == codec_id
            && hwaccel->pix_fmt == pix_fmt)
            return hwaccel;
    }
    return NULL;
}

int av_lockmgr_register(int (*cb)(void **mutex, enum AVLockOp op))
{
    if (ff_lockmgr_cb) {
        if (ff_lockmgr_cb(&codec_mutex, AV_LOCK_DESTROY))
            return -1;
        if (ff_lockmgr_cb(&avformat_mutex, AV_LOCK_DESTROY))
            return -1;
    }

    ff_lockmgr_cb = cb;

    if (ff_lockmgr_cb) {
        if (ff_lockmgr_cb(&codec_mutex, AV_LOCK_CREATE))
            return -1;
        if (ff_lockmgr_cb(&avformat_mutex, AV_LOCK_CREATE))
            return -1;
    }
    return 0;
}

int avpriv_lock_avformat(void)
{
    if (ff_lockmgr_cb) {
        if ((*ff_lockmgr_cb)(&avformat_mutex, AV_LOCK_OBTAIN))
            return -1;
    }
    return 0;
}

int avpriv_unlock_avformat(void)
{
    if (ff_lockmgr_cb) {
        if ((*ff_lockmgr_cb)(&avformat_mutex, AV_LOCK_RELEASE))
            return -1;
    }
    return 0;
}

unsigned int avpriv_toupper4(unsigned int x)
{
    return     toupper( x     &0xFF)
            + (toupper((x>>8 )&0xFF)<<8 )
            + (toupper((x>>16)&0xFF)<<16)
            + (toupper((x>>24)&0xFF)<<24);
}

#if !HAVE_THREADS

int ff_thread_get_buffer(AVCodecContext *avctx, AVFrame *f)
{
    f->owner = avctx;

    ff_init_buffer_info(avctx, f);

    return avctx->get_buffer(avctx, f);
}

void ff_thread_release_buffer(AVCodecContext *avctx, AVFrame *f)
{
    f->owner->release_buffer(f->owner, f);
}

void ff_thread_finish_setup(AVCodecContext *avctx)
{
}

void ff_thread_report_progress(AVFrame *f, int progress, int field)
{
}

void ff_thread_await_progress(AVFrame *f, int progress, int field)
{
}

#endif

enum AVMediaType avcodec_get_type(enum CodecID codec_id)
{
    AVCodec *c= avcodec_find_decoder(codec_id);
    if(!c)
        c= avcodec_find_encoder(codec_id);
    if(c)
        return c->type;

    if (codec_id <= CODEC_ID_NONE)
        return AVMEDIA_TYPE_UNKNOWN;
    else if (codec_id < CODEC_ID_FIRST_AUDIO)
        return AVMEDIA_TYPE_VIDEO;
    else if (codec_id < CODEC_ID_FIRST_SUBTITLE)
        return AVMEDIA_TYPE_AUDIO;
    else if (codec_id < CODEC_ID_FIRST_UNKNOWN)
        return AVMEDIA_TYPE_SUBTITLE;

    return AVMEDIA_TYPE_UNKNOWN;
}

int avcodec_is_open(AVCodecContext *s)
{
    return !!s->internal;
}<|MERGE_RESOLUTION|>--- conflicted
+++ resolved
@@ -914,7 +914,7 @@
         }
     }
 
-    if (codec_is_decoder(avctx->codec) && !avctx->bit_rate)
+    if (av_codec_is_decoder(avctx->codec) && !avctx->bit_rate)
         avctx->bit_rate = get_bit_rate(avctx);
 
     ret=0;
@@ -1587,17 +1587,12 @@
     p = first_avcodec;
     id= remap_deprecated_codec_id(id);
     while (p) {
-<<<<<<< HEAD
-        if (codec_is_decoder(p) && p->id == id) {
+        if (av_codec_is_decoder(p) && p->id == id) {
             if (p->capabilities & CODEC_CAP_EXPERIMENTAL && !experimental) {
                 experimental = p;
             } else
                 return p;
         }
-=======
-        if (av_codec_is_decoder(p) && p->id == id)
-            return p;
->>>>>>> 3faa141d
         p = p->next;
     }
     return experimental;
