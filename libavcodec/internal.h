/*
 * This file is part of FFmpeg.
 *
 * FFmpeg is free software; you can redistribute it and/or
 * modify it under the terms of the GNU Lesser General Public
 * License as published by the Free Software Foundation; either
 * version 2.1 of the License, or (at your option) any later version.
 *
 * FFmpeg is distributed in the hope that it will be useful,
 * but WITHOUT ANY WARRANTY; without even the implied warranty of
 * MERCHANTABILITY or FITNESS FOR A PARTICULAR PURPOSE.  See the GNU
 * Lesser General Public License for more details.
 *
 * You should have received a copy of the GNU Lesser General Public
 * License along with FFmpeg; if not, write to the Free Software
 * Foundation, Inc., 51 Franklin Street, Fifth Floor, Boston, MA 02110-1301 USA
 */

/**
 * @file
 * common internal api header.
 */

#ifndef AVCODEC_INTERNAL_H
#define AVCODEC_INTERNAL_H

#include <stdint.h>

#include "libavutil/mathematics.h"
#include "libavutil/pixfmt.h"
#include "avcodec.h"

#define FF_SANE_NB_CHANNELS 128U

typedef struct InternalBuffer {
    uint8_t *base[AV_NUM_DATA_POINTERS];
    uint8_t *data[AV_NUM_DATA_POINTERS];
    int linesize[AV_NUM_DATA_POINTERS];
    int width;
    int height;
    enum AVPixelFormat pix_fmt;
} InternalBuffer;

typedef struct AVCodecInternal {
    /**
     * internal buffer count
     * used by default get/release/reget_buffer().
     */
    int buffer_count;

    /**
     * internal buffers
     * used by default get/release/reget_buffer().
     */
    InternalBuffer *buffer;

    /**
     * Whether the parent AVCodecContext is a copy of the context which had
     * init() called on it.
     * This is used by multithreading - shared tables and picture pointers
     * should be freed from the original context only.
     */
    int is_copy;

#if FF_API_OLD_DECODE_AUDIO
    /**
     * Internal sample count used by avcodec_encode_audio() to fabricate pts.
     * Can be removed along with avcodec_encode_audio().
     */
    int sample_count;
#endif

    /**
     * An audio frame with less than required samples has been submitted and
     * padded with silence. Reject all subsequent frames.
     */
    int last_audio_frame;

    /**
<<<<<<< HEAD
     * temporary buffer used for encoders to store their bitstream
     */
    uint8_t *byte_buffer;
    unsigned int byte_buffer_size;

    void *frame_thread_encoder;

    /**
     * Number of audio samples to skip at the start of the next decoded frame
     */
    int skip_samples;
=======
     * The data for the last allocated audio frame.
     * Stored here so we can free it.
     */
    uint8_t *audio_data;
>>>>>>> e57c4706
} AVCodecInternal;

struct AVCodecDefault {
    const uint8_t *key;
    const uint8_t *value;
};

/**
 * Return the hardware accelerated codec for codec codec_id and
 * pixel format pix_fmt.
 *
 * @param codec_id the codec to match
 * @param pix_fmt the pixel format to match
 * @return the hardware accelerated codec, or NULL if none was found.
 */
AVHWAccel *ff_find_hwaccel(enum AVCodecID codec_id, enum AVPixelFormat pix_fmt);

/**
 * Return the index into tab at which {a,b} match elements {[0],[1]} of tab.
 * If there is no such matching pair then size is returned.
 */
int ff_match_2uint16(const uint16_t (*tab)[2], int size, int a, int b);

unsigned int avpriv_toupper4(unsigned int x);

/**
 * does needed setup of pkt_pts/pos and such for (re)get_buffer();
 */
void ff_init_buffer_info(AVCodecContext *s, AVFrame *frame);

/**
 * Remove and free all side data from packet.
 */
void ff_packet_free_side_data(AVPacket *pkt);

int avpriv_lock_avformat(void);
int avpriv_unlock_avformat(void);

/**
 * Maximum size in bytes of extradata.
 * This value was chosen such that every bit of the buffer is
 * addressable by a 32-bit signed integer as used by get_bits.
 */
#define FF_MAX_EXTRADATA_SIZE ((1 << 28) - FF_INPUT_BUFFER_PADDING_SIZE)

/**
 * Check AVPacket size and/or allocate data.
 *
 * Encoders supporting AVCodec.encode2() can use this as a convenience to
 * ensure the output packet data is large enough, whether provided by the user
 * or allocated in this function.
 *
 * @param avctx   the AVCodecContext of the encoder
 * @param avpkt   the AVPacket
 *                If avpkt->data is already set, avpkt->size is checked
 *                to ensure it is large enough.
 *                If avpkt->data is NULL, a new buffer is allocated.
 *                avpkt->size is set to the specified size.
 *                All other AVPacket fields will be reset with av_init_packet().
 * @param size    the minimum required packet size
 * @return        0 on success, negative error code on failure
 */
int ff_alloc_packet2(AVCodecContext *avctx, AVPacket *avpkt, int size);

int ff_alloc_packet(AVPacket *avpkt, int size);

/**
 * Rescale from sample rate to AVCodecContext.time_base.
 */
static av_always_inline int64_t ff_samples_to_time_base(AVCodecContext *avctx,
                                                        int64_t samples)
{
    if(samples == AV_NOPTS_VALUE)
        return AV_NOPTS_VALUE;
    return av_rescale_q(samples, (AVRational){ 1, avctx->sample_rate },
                        avctx->time_base);
}

/**
 * Get a buffer for a frame. This is a wrapper around
 * AVCodecContext.get_buffer() and should be used instead calling get_buffer()
 * directly.
 */
int ff_get_buffer(AVCodecContext *avctx, AVFrame *frame);

int ff_thread_can_start_frame(AVCodecContext *avctx);

int ff_get_logical_cpus(AVCodecContext *avctx);

int avpriv_h264_has_num_reorder_frames(AVCodecContext *avctx);

/**
 * Call avcodec_open2 recursively by decrementing counter, unlocking mutex,
 * calling the function and then restoring again. Assumes the mutex is
 * already locked
 */
int ff_codec_open2_recursive(AVCodecContext *avctx, const AVCodec *codec, AVDictionary **options);

/**
 * Call avcodec_close recursively, counterpart to avcodec_open2_recursive.
 */
int ff_codec_close_recursive(AVCodecContext *avctx);

#endif /* AVCODEC_INTERNAL_H */<|MERGE_RESOLUTION|>--- conflicted
+++ resolved
@@ -77,7 +77,12 @@
     int last_audio_frame;
 
     /**
-<<<<<<< HEAD
+     * The data for the last allocated audio frame.
+     * Stored here so we can free it.
+     */
+    uint8_t *audio_data;
+
+    /**
      * temporary buffer used for encoders to store their bitstream
      */
     uint8_t *byte_buffer;
@@ -89,12 +94,6 @@
      * Number of audio samples to skip at the start of the next decoded frame
      */
     int skip_samples;
-=======
-     * The data for the last allocated audio frame.
-     * Stored here so we can free it.
-     */
-    uint8_t *audio_data;
->>>>>>> e57c4706
 } AVCodecInternal;
 
 struct AVCodecDefault {
